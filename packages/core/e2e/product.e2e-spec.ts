import { omit } from '@vendure/common/lib/omit';
import { pick } from '@vendure/common/lib/pick';
import { notNullOrUndefined } from '@vendure/common/lib/shared-utils';
import { DefaultLogger } from '@vendure/core';
import { createErrorResultGuard, createTestEnvironment, ErrorResultGuard } from '@vendure/testing';
import gql from 'graphql-tag';
import path from 'path';

import { initialData } from '../../../e2e-common/e2e-initial-data';
import { testConfig, TEST_SETUP_TIMEOUT_MS } from '../../../e2e-common/test-config';

import { PRODUCT_VARIANT_FRAGMENT, PRODUCT_WITH_OPTIONS_FRAGMENT } from './graphql/fragments';
<<<<<<< HEAD
import * as Codegen from './graphql/generated-e2e-admin-types';
import { DeletionResult, ErrorCode, LanguageCode, SortOrder } from './graphql/generated-e2e-admin-types';
=======
import {
    AddOptionGroupToProduct,
    ChannelFragment,
    CreateProduct,
    CreateProductOptionGroup,
    CreateProductOptionGroupMutation,
    CreateProductOptionGroupMutationVariables,
    CreateProductVariants,
    DeleteProduct,
    DeleteProductVariant,
    DeletionResult,
    ErrorCode,
    GetAssetList,
    GetOptionGroup,
    GetProductList,
    GetProductSimple,
    GetProductVariant,
    GetProductVariantList,
    GetProductWithVariantList,
    GetProductWithVariants,
    GetProductWithVariantsQuery,
    GetProductWithVariantsQueryVariables,
    LanguageCode,
    ProductVariantFragment,
    ProductVariantListOptions,
    ProductWithOptionsFragment,
    ProductWithVariants,
    RemoveOptionGroupFromProduct,
    SortOrder,
    UpdateChannel,
    UpdateGlobalSettings,
    UpdateProduct,
    UpdateProductVariants,
} from './graphql/generated-e2e-admin-types';
>>>>>>> ed00386b
import {
    ADD_OPTION_GROUP_TO_PRODUCT,
    CREATE_PRODUCT,
    CREATE_PRODUCT_OPTION_GROUP,
    CREATE_PRODUCT_VARIANTS,
    DELETE_PRODUCT,
    DELETE_PRODUCT_VARIANT,
    GET_ASSET_LIST,
    GET_PRODUCT_LIST,
    GET_PRODUCT_SIMPLE,
    GET_PRODUCT_WITH_VARIANTS,
    UPDATE_CHANNEL,
    UPDATE_GLOBAL_SETTINGS,
    UPDATE_PRODUCT,
    UPDATE_PRODUCT_VARIANTS,
} from './graphql/shared-definitions';
import { assertThrowsWithMessage } from './utils/assert-throws-with-message';

// tslint:disable:no-non-null-assertion

describe('Product resolver', () => {
    const { server, adminClient, shopClient } = createTestEnvironment({
        ...testConfig(),
        // logger: new DefaultLogger(),
    });

    const removeOptionGuard: ErrorResultGuard<Codegen.ProductWithOptionsFragment> = createErrorResultGuard(
        input => !!input.optionGroups,
    );

    const updateChannelGuard: ErrorResultGuard<Codegen.ChannelFragment> = createErrorResultGuard(
        input => !!input.id,
    );

    beforeAll(async () => {
        await server.init({
            initialData,
            customerCount: 1,
            productsCsvPath: path.join(__dirname, 'fixtures/e2e-products-full.csv'),
        });
        await adminClient.asSuperAdmin();
    }, TEST_SETUP_TIMEOUT_MS);

    afterAll(async () => {
        await server.destroy();
    });

    describe('products list query', () => {
        it('returns all products when no options passed', async () => {
            const result = await adminClient.query<
                Codegen.GetProductListQuery,
                Codegen.GetProductListQueryVariables
            >(GET_PRODUCT_LIST, {});

            expect(result.products.items.length).toBe(20);
            expect(result.products.totalItems).toBe(20);
        });

        it('limits result set with skip & take', async () => {
            const result = await adminClient.query<
                Codegen.GetProductListQuery,
                Codegen.GetProductListQueryVariables
            >(GET_PRODUCT_LIST, {
                options: {
                    skip: 0,
                    take: 3,
                },
            });

            expect(result.products.items.length).toBe(3);
            expect(result.products.totalItems).toBe(20);
        });

        it('filters by name admin', async () => {
            const result = await adminClient.query<
                Codegen.GetProductListQuery,
                Codegen.GetProductListQueryVariables
            >(GET_PRODUCT_LIST, {
                options: {
                    filter: {
                        name: {
                            contains: 'skateboard',
                        },
                    },
                },
            });

            expect(result.products.items.length).toBe(1);
            expect(result.products.items[0].name).toBe('Cruiser Skateboard');
        });

        it('filters multiple admin', async () => {
            const result = await adminClient.query<
                Codegen.GetProductListQuery,
                Codegen.GetProductListQueryVariables
            >(GET_PRODUCT_LIST, {
                options: {
                    filter: {
                        name: {
                            contains: 'camera',
                        },
                        slug: {
                            contains: 'tent',
                        },
                    },
                },
            });

            expect(result.products.items.length).toBe(0);
        });

        it('sorts by name admin', async () => {
            const result = await adminClient.query<
                Codegen.GetProductListQuery,
                Codegen.GetProductListQueryVariables
            >(GET_PRODUCT_LIST, {
                options: {
                    sort: {
                        name: SortOrder.ASC,
                    },
                },
            });

            expect(result.products.items.map(p => p.name)).toEqual([
                'Bonsai Tree',
                'Boxing Gloves',
                'Camera Lens',
                'Clacky Keyboard',
                'Cruiser Skateboard',
                'Curvy Monitor',
                'Football',
                'Gaming PC',
                'Hard Drive',
                'Instant Camera',
                'Laptop',
                'Orchid',
                'Road Bike',
                'Running Shoe',
                'Skipping Rope',
                'Slr Camera',
                'Spiky Cactus',
                'Tent',
                'Tripod',
                'USB Cable',
            ]);
        });

        it('filters by name shop', async () => {
            const result = await shopClient.query<
                Codegen.GetProductListQuery,
                Codegen.GetProductListQueryVariables
            >(GET_PRODUCT_LIST, {
                options: {
                    filter: {
                        name: {
                            contains: 'skateboard',
                        },
                    },
                },
            });

            expect(result.products.items.length).toBe(1);
            expect(result.products.items[0].name).toBe('Cruiser Skateboard');
        });

        it('sorts by name shop', async () => {
            const result = await shopClient.query<
                Codegen.GetProductListQuery,
                Codegen.GetProductListQueryVariables
            >(GET_PRODUCT_LIST, {
                options: {
                    sort: {
                        name: SortOrder.ASC,
                    },
                },
            });

            expect(result.products.items.map(p => p.name)).toEqual([
                'Bonsai Tree',
                'Boxing Gloves',
                'Camera Lens',
                'Clacky Keyboard',
                'Cruiser Skateboard',
                'Curvy Monitor',
                'Football',
                'Gaming PC',
                'Hard Drive',
                'Instant Camera',
                'Laptop',
                'Orchid',
                'Road Bike',
                'Running Shoe',
                'Skipping Rope',
                'Slr Camera',
                'Spiky Cactus',
                'Tent',
                'Tripod',
                'USB Cable',
            ]);
        });
    });

    describe('product query', () => {
        it('by id', async () => {
            const { product } = await adminClient.query<
                Codegen.GetProductSimpleQuery,
                Codegen.GetProductSimpleQueryVariables
            >(GET_PRODUCT_SIMPLE, { id: 'T_2' });

            if (!product) {
                fail('Product not found');
                return;
            }
            expect(product.id).toBe('T_2');
        });

        it('by slug', async () => {
            const { product } = await adminClient.query<
                Codegen.GetProductSimpleQuery,
                Codegen.GetProductSimpleQueryVariables
            >(GET_PRODUCT_SIMPLE, { slug: 'curvy-monitor' });

            if (!product) {
                fail('Product not found');
                return;
            }
            expect(product.slug).toBe('curvy-monitor');
        });

        // https://github.com/vendure-ecommerce/vendure/issues/820
        it('by slug with multiple assets', async () => {
            const { product: product1 } = await adminClient.query<
                Codegen.GetProductSimpleQuery,
                Codegen.GetProductSimpleQueryVariables
            >(GET_PRODUCT_SIMPLE, { id: 'T_1' });
            const result = await adminClient.query<
                Codegen.UpdateProductMutation,
                Codegen.UpdateProductMutationVariables
            >(UPDATE_PRODUCT, {
                input: {
                    id: product1!.id,
                    assetIds: ['T_1', 'T_2', 'T_3'],
                },
            });
            const { product } = await adminClient.query<
                Codegen.GetProductWithVariantsQuery,
                Codegen.GetProductWithVariantsQueryVariables
            >(GET_PRODUCT_WITH_VARIANTS, { slug: product1!.slug });

            if (!product) {
                fail('Product not found');
                return;
            }
            expect(product.assets.map(a => a.id)).toEqual(['T_1', 'T_2', 'T_3']);
        });

        // https://github.com/vendure-ecommerce/vendure/issues/538
        it('falls back to default language slug', async () => {
            const { product } = await adminClient.query<
                Codegen.GetProductSimpleQuery,
                Codegen.GetProductSimpleQueryVariables
            >(GET_PRODUCT_SIMPLE, { slug: 'curvy-monitor' }, { languageCode: LanguageCode.de });

            if (!product) {
                fail('Product not found');
                return;
            }
            expect(product.slug).toBe('curvy-monitor');
        });

        it(
            'throws if neither id nor slug provided',
            assertThrowsWithMessage(async () => {
                await adminClient.query<
                    Codegen.GetProductSimpleQuery,
                    Codegen.GetProductSimpleQueryVariables
                >(GET_PRODUCT_SIMPLE, {});
            }, 'Either the Product id or slug must be provided'),
        );

        it(
            'throws if id and slug do not refer to the same Product',
            assertThrowsWithMessage(async () => {
                await adminClient.query<
                    Codegen.GetProductSimpleQuery,
                    Codegen.GetProductSimpleQueryVariables
                >(GET_PRODUCT_SIMPLE, {
                    id: 'T_2',
                    slug: 'laptop',
                });
            }, 'The provided id and slug refer to different Products'),
        );

        it('returns expected properties', async () => {
            const { product } = await adminClient.query<
                Codegen.GetProductWithVariantsQuery,
                Codegen.GetProductWithVariantsQueryVariables
            >(GET_PRODUCT_WITH_VARIANTS, {
                id: 'T_2',
            });

            if (!product) {
                fail('Product not found');
                return;
            }
            expect(omit(product, ['variants'])).toMatchSnapshot();
            expect(product.variants.length).toBe(2);
        });

        it('ProductVariant price properties are correct', async () => {
            const result = await adminClient.query<
                Codegen.GetProductWithVariantsQuery,
                Codegen.GetProductWithVariantsQueryVariables
            >(GET_PRODUCT_WITH_VARIANTS, {
                id: 'T_2',
            });

            if (!result.product) {
                fail('Product not found');
                return;
            }
            expect(result.product.variants[0].price).toBe(14374);
            expect(result.product.variants[0].taxCategory).toEqual({
                id: 'T_1',
                name: 'Standard Tax',
            });
        });

        it('returns null when id not found', async () => {
            const result = await adminClient.query<
                Codegen.GetProductWithVariantsQuery,
                Codegen.GetProductWithVariantsQueryVariables
            >(GET_PRODUCT_WITH_VARIANTS, {
                id: 'bad_id',
            });

            expect(result.product).toBeNull();
        });

        it('returns null when slug not found', async () => {
            const result = await adminClient.query<
                Codegen.GetProductWithVariantsQuery,
                Codegen.GetProductWithVariantsQueryVariables
            >(GET_PRODUCT_WITH_VARIANTS, {
                slug: 'bad_slug',
            });

            expect(result.product).toBeNull();
        });

        describe('product query with translations', () => {
            let translatedProduct: Codegen.ProductWithVariantsFragment;
            let en_translation: Codegen.ProductWithVariantsFragment['translations'][number];
            let de_translation: Codegen.ProductWithVariantsFragment['translations'][number];

            beforeAll(async () => {
                const result = await adminClient.query<
                    Codegen.CreateProductMutation,
                    Codegen.CreateProductMutationVariables
                >(CREATE_PRODUCT, {
                    input: {
                        translations: [
                            {
                                languageCode: LanguageCode.en,
                                name: 'en Pineapple',
                                slug: 'en-pineapple',
                                description: 'A delicious pineapple',
                            },
                            {
                                languageCode: LanguageCode.de,
                                name: 'de Ananas',
                                slug: 'de-ananas',
                                description: 'Eine köstliche Ananas',
                            },
                        ],
                    },
                });
                translatedProduct = result.createProduct;
                en_translation = translatedProduct.translations.find(
                    t => t.languageCode === LanguageCode.en,
                )!;
                de_translation = translatedProduct.translations.find(
                    t => t.languageCode === LanguageCode.de,
                )!;
            });

            it('en slug without translation arg', async () => {
                const { product } = await adminClient.query<
                    Codegen.GetProductSimpleQuery,
                    Codegen.GetProductSimpleQueryVariables
                >(GET_PRODUCT_SIMPLE, { slug: en_translation.slug });

                if (!product) {
                    fail('Product not found');
                    return;
                }
                expect(product.slug).toBe(en_translation.slug);
            });

            it('de slug without translation arg', async () => {
                const { product } = await adminClient.query<
                    Codegen.GetProductSimpleQuery,
                    Codegen.GetProductSimpleQueryVariables
                >(GET_PRODUCT_SIMPLE, { slug: de_translation.slug });

                if (!product) {
                    fail('Product not found');
                    return;
                }
                expect(product.slug).toBe(en_translation.slug);
            });

            it('en slug with translation en', async () => {
                const { product } = await adminClient.query<
                    Codegen.GetProductSimpleQuery,
                    Codegen.GetProductSimpleQueryVariables
                >(GET_PRODUCT_SIMPLE, { slug: en_translation.slug }, { languageCode: LanguageCode.en });

                if (!product) {
                    fail('Product not found');
                    return;
                }
                expect(product.slug).toBe(en_translation.slug);
            });

            it('de slug with translation en', async () => {
                const { product } = await adminClient.query<
                    Codegen.GetProductSimpleQuery,
                    Codegen.GetProductSimpleQueryVariables
                >(GET_PRODUCT_SIMPLE, { slug: de_translation.slug }, { languageCode: LanguageCode.en });

                if (!product) {
                    fail('Product not found');
                    return;
                }
                expect(product.slug).toBe(en_translation.slug);
            });

            it('en slug with translation de', async () => {
                const { product } = await adminClient.query<
                    Codegen.GetProductSimpleQuery,
                    Codegen.GetProductSimpleQueryVariables
                >(GET_PRODUCT_SIMPLE, { slug: en_translation.slug }, { languageCode: LanguageCode.de });

                if (!product) {
                    fail('Product not found');
                    return;
                }
                expect(product.slug).toBe(de_translation.slug);
            });

            it('de slug with translation de', async () => {
                const { product } = await adminClient.query<
                    Codegen.GetProductSimpleQuery,
                    Codegen.GetProductSimpleQueryVariables
                >(GET_PRODUCT_SIMPLE, { slug: de_translation.slug }, { languageCode: LanguageCode.de });

                if (!product) {
                    fail('Product not found');
                    return;
                }
                expect(product.slug).toBe(de_translation.slug);
            });

            it('de slug with translation ru', async () => {
                const { product } = await adminClient.query<
                    Codegen.GetProductSimpleQuery,
                    Codegen.GetProductSimpleQueryVariables
                >(GET_PRODUCT_SIMPLE, { slug: de_translation.slug }, { languageCode: LanguageCode.ru });

                if (!product) {
                    fail('Product not found');
                    return;
                }
                expect(product.slug).toBe(en_translation.slug);
            });
        });

        describe('product.variants', () => {
            it('returns product variants', async () => {
                const { product } = await adminClient.query<
                    Codegen.GetProductWithVariantsQuery,
                    Codegen.GetProductWithVariantsQueryVariables
                >(GET_PRODUCT_WITH_VARIANTS, {
                    id: 'T_1',
                });

                expect(product?.variants.length).toBe(4);
            });

            it('returns product variants in existing language', async () => {
                const { product } = await adminClient.query<
                    Codegen.GetProductWithVariantsQuery,
                    Codegen.GetProductWithVariantsQueryVariables
                >(
                    GET_PRODUCT_WITH_VARIANTS,
                    {
                        id: 'T_1',
                    },
                    { languageCode: LanguageCode.en },
                );

                expect(product?.variants.length).toBe(4);
            });

            it('returns product variants in non-existing language', async () => {
                const { product } = await adminClient.query<
                    Codegen.GetProductWithVariantsQuery,
                    Codegen.GetProductWithVariantsQueryVariables
                >(
                    GET_PRODUCT_WITH_VARIANTS,
                    {
                        id: 'T_1',
                    },
                    { languageCode: LanguageCode.ru },
                );

                expect(product?.variants.length).toBe(4);
            });
        });

        describe('product.variants', () => {
            it('returns product variants', async () => {
                const { product } = await adminClient.query<
                    Codegen.GetProductWithVariantsQuery,
                    Codegen.GetProductWithVariantsQueryVariables
                >(GET_PRODUCT_WITH_VARIANTS, {
                    id: 'T_1',
                });

                expect(product?.variants.length).toBe(4);
            });

            it('returns product variants in existing language', async () => {
                const { product } = await adminClient.query<
                    Codegen.GetProductWithVariantsQuery,
                    Codegen.GetProductWithVariantsQueryVariables
                >(
                    GET_PRODUCT_WITH_VARIANTS,
                    {
                        id: 'T_1',
                    },
                    { languageCode: LanguageCode.en },
                );

                expect(product?.variants.length).toBe(4);
            });

            it('returns product variants in non-existing language', async () => {
                const { product } = await adminClient.query<
                    Codegen.GetProductWithVariantsQuery,
                    Codegen.GetProductWithVariantsQueryVariables
                >(
                    GET_PRODUCT_WITH_VARIANTS,
                    {
                        id: 'T_1',
                    },
                    { languageCode: LanguageCode.ru },
                );

                expect(product?.variants.length).toBe(4);
            });
        });

        describe('product.variantList', () => {
            it('returns product variants', async () => {
                const { product } = await adminClient.query<
                    Codegen.GetProductWithVariantListQuery,
                    Codegen.GetProductWithVariantListQueryVariables
                >(GET_PRODUCT_WITH_VARIANT_LIST, {
                    id: 'T_1',
                });

                expect(product?.variantList.items.length).toBe(4);
                expect(product?.variantList.totalItems).toBe(4);
            });

            it('returns product variants in existing language', async () => {
                const { product } = await adminClient.query<
                    Codegen.GetProductWithVariantListQuery,
                    Codegen.GetProductWithVariantListQueryVariables
                >(
                    GET_PRODUCT_WITH_VARIANT_LIST,
                    {
                        id: 'T_1',
                    },
                    { languageCode: LanguageCode.en },
                );

                expect(product?.variantList.items.length).toBe(4);
            });

            it('returns product variants in non-existing language', async () => {
                const { product } = await adminClient.query<
                    Codegen.GetProductWithVariantListQuery,
                    Codegen.GetProductWithVariantListQueryVariables
                >(
                    GET_PRODUCT_WITH_VARIANT_LIST,
                    {
                        id: 'T_1',
                    },
                    { languageCode: LanguageCode.ru },
                );

                expect(product?.variantList.items.length).toBe(4);
            });

            it('filter & sort', async () => {
                const { product } = await adminClient.query<
                    Codegen.GetProductWithVariantListQuery,
                    Codegen.GetProductWithVariantListQueryVariables
                >(GET_PRODUCT_WITH_VARIANT_LIST, {
                    id: 'T_1',
                    variantListOptions: {
                        filter: {
                            name: {
                                contains: '15',
                            },
                        },
                        sort: {
                            price: SortOrder.DESC,
                        },
                    },
                });

                expect(product?.variantList.items.map(i => i.name)).toEqual([
                    'Laptop 15 inch 16GB',
                    'Laptop 15 inch 8GB',
                ]);
            });
        });
    });

    describe('productVariants list query', () => {
        it('returns list', async () => {
            const { productVariants } = await adminClient.query<
                Codegen.GetProductVariantListQuery,
                Codegen.GetProductVariantListQueryVariables
            >(GET_PRODUCT_VARIANT_LIST, {
                options: {
                    take: 3,
                    sort: {
                        name: SortOrder.ASC,
                    },
                },
            });

            expect(productVariants.items).toEqual([
                {
                    id: 'T_34',
                    name: 'Bonsai Tree',
                    price: 1999,
                    priceWithTax: 2399,
                    sku: 'B01MXFLUSV',
                },
                {
                    id: 'T_24',
                    name: 'Boxing Gloves',
                    price: 3304,
                    priceWithTax: 3965,
                    sku: 'B000ZYLPPU',
                },
                {
                    id: 'T_19',
                    name: 'Camera Lens',
                    price: 10400,
                    priceWithTax: 12480,
                    sku: 'B0012UUP02',
                },
            ]);
        });

        it('sort by price', async () => {
            const { productVariants } = await adminClient.query<
                Codegen.GetProductVariantListQuery,
                Codegen.GetProductVariantListQueryVariables
            >(GET_PRODUCT_VARIANT_LIST, {
                options: {
                    take: 3,
                    sort: {
                        price: SortOrder.ASC,
                    },
                },
            });

            expect(productVariants.items).toEqual([
                {
                    id: 'T_23',
                    name: 'Skipping Rope',
                    price: 799,
                    priceWithTax: 959,
                    sku: 'B07CNGXVXT',
                },
                {
                    id: 'T_20',
                    name: 'Tripod',
                    price: 1498,
                    priceWithTax: 1798,
                    sku: 'B00XI87KV8',
                },
                {
                    id: 'T_32',
                    name: 'Spiky Cactus',
                    price: 1550,
                    priceWithTax: 1860,
                    sku: 'SC011001',
                },
            ]);
        });

        it('sort by priceWithTax', async () => {
            const { productVariants } = await adminClient.query<
                Codegen.GetProductVariantListQuery,
                Codegen.GetProductVariantListQueryVariables
            >(GET_PRODUCT_VARIANT_LIST, {
                options: {
                    take: 3,
                    sort: {
                        priceWithTax: SortOrder.ASC,
                    },
                },
            });

            expect(productVariants.items).toEqual([
                {
                    id: 'T_23',
                    name: 'Skipping Rope',
                    price: 799,
                    priceWithTax: 959,
                    sku: 'B07CNGXVXT',
                },
                {
                    id: 'T_20',
                    name: 'Tripod',
                    price: 1498,
                    priceWithTax: 1798,
                    sku: 'B00XI87KV8',
                },
                {
                    id: 'T_32',
                    name: 'Spiky Cactus',
                    price: 1550,
                    priceWithTax: 1860,
                    sku: 'SC011001',
                },
            ]);
        });

        it('filter by price', async () => {
            const { productVariants } = await adminClient.query<
                Codegen.GetProductVariantListQuery,
                Codegen.GetProductVariantListQueryVariables
            >(GET_PRODUCT_VARIANT_LIST, {
                options: {
                    take: 3,
                    filter: {
                        price: {
                            between: {
                                start: 1400,
                                end: 1500,
                            },
                        },
                    },
                },
            });

            expect(productVariants.items).toEqual([
                {
                    id: 'T_20',
                    name: 'Tripod',
                    price: 1498,
                    priceWithTax: 1798,
                    sku: 'B00XI87KV8',
                },
            ]);
        });

        it('filter by priceWithTax', async () => {
            const { productVariants } = await adminClient.query<
                Codegen.GetProductVariantListQuery,
                Codegen.GetProductVariantListQueryVariables
            >(GET_PRODUCT_VARIANT_LIST, {
                options: {
                    take: 3,
                    filter: {
                        priceWithTax: {
                            between: {
                                start: 1400,
                                end: 1500,
                            },
                        },
                    },
                },
            });

            // Note the results are incorrect. This is a design trade-off. See the
            // commend on the ProductVariant.priceWithTax annotation for explanation.
            expect(productVariants.items).toEqual([
                {
                    id: 'T_20',
                    name: 'Tripod',
                    price: 1498,
                    priceWithTax: 1798,
                    sku: 'B00XI87KV8',
                },
            ]);
        });

        it('returns variants for particular product by id', async () => {
            const { productVariants } = await adminClient.query<
                Codegen.GetProductVariantListQuery,
                Codegen.GetProductVariantListQueryVariables
            >(GET_PRODUCT_VARIANT_LIST, {
                options: {
                    take: 3,
                    sort: {
                        price: SortOrder.ASC,
                    },
                },
                productId: 'T_1',
            });

            expect(productVariants.items).toEqual([
                {
                    id: 'T_1',
                    name: 'Laptop 13 inch 8GB',
                    price: 129900,
                    priceWithTax: 155880,
                    sku: 'L2201308',
                },
                {
                    id: 'T_2',
                    name: 'Laptop 15 inch 8GB',
                    price: 139900,
                    priceWithTax: 167880,
                    sku: 'L2201508',
                },
                {
                    id: 'T_3',
                    name: 'Laptop 13 inch 16GB',
                    priceWithTax: 263880,
                    price: 219900,
                    sku: 'L2201316',
                },
            ]);
        });
    });

    describe('productVariant query', () => {
        it('by id', async () => {
            const { productVariant } = await adminClient.query<
                Codegen.GetProductVariantQuery,
                Codegen.GetProductVariantQueryVariables
            >(GET_PRODUCT_VARIANT, {
                id: 'T_1',
            });

            expect(productVariant?.id).toBe('T_1');
            expect(productVariant?.name).toBe('Laptop 13 inch 8GB');
        });
        it('returns null when id not found', async () => {
            const { productVariant } = await adminClient.query<
                Codegen.GetProductVariantQuery,
                Codegen.GetProductVariantQueryVariables
            >(GET_PRODUCT_VARIANT, {
                id: 'T_999',
            });

            expect(productVariant).toBeNull();
        });
    });

    describe('product mutation', () => {
        let newTranslatedProduct: Codegen.ProductWithVariantsFragment;
        let newProduct: Codegen.ProductWithVariantsFragment;
        let newProductWithAssets: Codegen.ProductWithVariantsFragment;

        it('createProduct creates a new Product', async () => {
            const result = await adminClient.query<
                Codegen.CreateProductMutation,
                Codegen.CreateProductMutationVariables
            >(CREATE_PRODUCT, {
                input: {
                    translations: [
                        {
                            languageCode: LanguageCode.en,
                            name: 'en Baked Potato',
                            slug: 'en Baked Potato',
                            description: 'A baked potato',
                        },
                        {
                            languageCode: LanguageCode.de,
                            name: 'de Baked Potato',
                            slug: 'de-baked-potato',
                            description: 'Eine baked Erdapfel',
                        },
                    ],
                },
            });
            expect(omit(result.createProduct, ['translations'])).toMatchSnapshot();
            expect(result.createProduct.translations.map(t => t.description).sort()).toEqual([
                'A baked potato',
                'Eine baked Erdapfel',
            ]);
            newTranslatedProduct = result.createProduct;
        });

        it('createProduct creates a new Product with assets', async () => {
            const assetsResult = await adminClient.query<
                Codegen.GetAssetListQuery,
                Codegen.GetAssetListQueryVariables
            >(GET_ASSET_LIST);
            const assetIds = assetsResult.assets.items.slice(0, 2).map(a => a.id);
            const featuredAssetId = assetsResult.assets.items[0].id;

            const result = await adminClient.query<
                Codegen.CreateProductMutation,
                Codegen.CreateProductMutationVariables
            >(CREATE_PRODUCT, {
                input: {
                    assetIds,
                    featuredAssetId,
                    translations: [
                        {
                            languageCode: LanguageCode.en,
                            name: 'en Has Assets',
                            slug: 'en-has-assets',
                            description: 'A product with assets',
                        },
                    ],
                },
            });
            expect(result.createProduct.assets.map(a => a.id)).toEqual(assetIds);
            expect(result.createProduct.featuredAsset!.id).toBe(featuredAssetId);
            newProductWithAssets = result.createProduct;
        });

        it('createProduct creates a disabled Product', async () => {
            const result = await adminClient.query<
                Codegen.CreateProductMutation,
                Codegen.CreateProductMutationVariables
            >(CREATE_PRODUCT, {
                input: {
                    enabled: false,
                    translations: [
                        {
                            languageCode: LanguageCode.en,
                            name: 'en Small apple',
                            slug: 'en-small-apple',
                            description: 'A small apple',
                        },
                    ],
                },
            });
            expect(result.createProduct.enabled).toBe(false);
            newProduct = result.createProduct;
        });

        it('updateProduct updates a Product', async () => {
            const result = await adminClient.query<
                Codegen.UpdateProductMutation,
                Codegen.UpdateProductMutationVariables
            >(UPDATE_PRODUCT, {
                input: {
                    id: newProduct.id,
                    translations: [
                        {
                            languageCode: LanguageCode.en,
                            name: 'en Mashed Potato',
                            slug: 'en-mashed-potato',
                            description: 'A blob of mashed potato',
                        },
                        {
                            languageCode: LanguageCode.de,
                            name: 'de Mashed Potato',
                            slug: 'de-mashed-potato',
                            description: 'Eine blob von gemashed Erdapfel',
                        },
                    ],
                },
            });
            expect(result.updateProduct.translations.map(t => t.description).sort()).toEqual([
                'A blob of mashed potato',
                'Eine blob von gemashed Erdapfel',
            ]);
        });

        it('slug is normalized to be url-safe', async () => {
            const result = await adminClient.query<
                Codegen.UpdateProductMutation,
                Codegen.UpdateProductMutationVariables
            >(UPDATE_PRODUCT, {
                input: {
                    id: newProduct.id,
                    translations: [
                        {
                            languageCode: LanguageCode.en,
                            name: 'en Mashed Potato',
                            slug: 'A (very) nice potato!!',
                            description: 'A blob of mashed potato',
                        },
                    ],
                },
            });
            expect(result.updateProduct.slug).toBe('a-very-nice-potato');
        });

        it('create with duplicate slug is renamed to be unique', async () => {
            const result = await adminClient.query<
                Codegen.CreateProductMutation,
                Codegen.CreateProductMutationVariables
            >(CREATE_PRODUCT, {
                input: {
                    translations: [
                        {
                            languageCode: LanguageCode.en,
                            name: 'Another baked potato',
                            slug: 'a-very-nice-potato',
                            description: 'Another baked potato but a bit different',
                        },
                    ],
                },
            });
            expect(result.createProduct.slug).toBe('a-very-nice-potato-2');
        });

        it('update with duplicate slug is renamed to be unique', async () => {
            const result = await adminClient.query<
                Codegen.UpdateProductMutation,
                Codegen.UpdateProductMutationVariables
            >(UPDATE_PRODUCT, {
                input: {
                    id: newProduct.id,
                    translations: [
                        {
                            languageCode: LanguageCode.en,
                            name: 'Yet another baked potato',
                            slug: 'a-very-nice-potato-2',
                            description: 'Possibly the final baked potato',
                        },
                    ],
                },
            });
            expect(result.updateProduct.slug).toBe('a-very-nice-potato-3');
        });

        it('slug duplicate check does not include self', async () => {
            const result = await adminClient.query<
                Codegen.UpdateProductMutation,
                Codegen.UpdateProductMutationVariables
            >(UPDATE_PRODUCT, {
                input: {
                    id: newProduct.id,
                    translations: [
                        {
                            languageCode: LanguageCode.en,
                            slug: 'a-very-nice-potato-3',
                        },
                    ],
                },
            });
            expect(result.updateProduct.slug).toBe('a-very-nice-potato-3');
        });

        it('updateProduct accepts partial input', async () => {
            const result = await adminClient.query<
                Codegen.UpdateProductMutation,
                Codegen.UpdateProductMutationVariables
            >(UPDATE_PRODUCT, {
                input: {
                    id: newProduct.id,
                    translations: [
                        {
                            languageCode: LanguageCode.en,
                            name: 'en Very Mashed Potato',
                        },
                    ],
                },
            });
            expect(result.updateProduct.translations.length).toBe(2);
            expect(
                result.updateProduct.translations.find(t => t.languageCode === LanguageCode.de)!.name,
            ).toBe('de Mashed Potato');
            expect(
                result.updateProduct.translations.find(t => t.languageCode === LanguageCode.en)!.name,
            ).toBe('en Very Mashed Potato');
            expect(
                result.updateProduct.translations.find(t => t.languageCode === LanguageCode.en)!.description,
            ).toBe('Possibly the final baked potato');
        });

        it('updateProduct adds Assets to a product and sets featured asset', async () => {
            const assetsResult = await adminClient.query<
                Codegen.GetAssetListQuery,
                Codegen.GetAssetListQueryVariables
            >(GET_ASSET_LIST);
            const assetIds = assetsResult.assets.items.map(a => a.id);
            const featuredAssetId = assetsResult.assets.items[2].id;

            const result = await adminClient.query<
                Codegen.UpdateProductMutation,
                Codegen.UpdateProductMutationVariables
            >(UPDATE_PRODUCT, {
                input: {
                    id: newProduct.id,
                    assetIds,
                    featuredAssetId,
                },
            });
            expect(result.updateProduct.assets.map(a => a.id)).toEqual(assetIds);
            expect(result.updateProduct.featuredAsset!.id).toBe(featuredAssetId);
        });

        it('updateProduct sets a featured asset', async () => {
            const productResult = await adminClient.query<
                Codegen.GetProductWithVariantsQuery,
                Codegen.GetProductWithVariantsQueryVariables
            >(GET_PRODUCT_WITH_VARIANTS, {
                id: newProduct.id,
            });
            const assets = productResult.product!.assets;

            const result = await adminClient.query<
                Codegen.UpdateProductMutation,
                Codegen.UpdateProductMutationVariables
            >(UPDATE_PRODUCT, {
                input: {
                    id: newProduct.id,
                    featuredAssetId: assets[0].id,
                },
            });
            expect(result.updateProduct.featuredAsset!.id).toBe(assets[0].id);
        });

        it('updateProduct updates assets', async () => {
            const result = await adminClient.query<
                Codegen.UpdateProductMutation,
                Codegen.UpdateProductMutationVariables
            >(UPDATE_PRODUCT, {
                input: {
                    id: newProduct.id,
                    featuredAssetId: 'T_1',
                    assetIds: ['T_1', 'T_2'],
                },
            });
            expect(result.updateProduct.assets.map(a => a.id)).toEqual(['T_1', 'T_2']);
        });

        it('updateProduct updates FacetValues', async () => {
            const result = await adminClient.query<
                Codegen.UpdateProductMutation,
                Codegen.UpdateProductMutationVariables
            >(UPDATE_PRODUCT, {
                input: {
                    id: newProduct.id,
                    facetValueIds: ['T_1'],
                },
            });
            expect(result.updateProduct.facetValues.length).toEqual(1);
        });

        it(
            'updateProduct errors with an invalid productId',
            assertThrowsWithMessage(
                () =>
                    adminClient.query<Codegen.UpdateProductMutation, Codegen.UpdateProductMutationVariables>(
                        UPDATE_PRODUCT,
                        {
                            input: {
                                id: '999',
                                translations: [
                                    {
                                        languageCode: LanguageCode.en,
                                        name: 'en Mashed Potato',
                                        slug: 'en-mashed-potato',
                                        description: 'A blob of mashed potato',
                                    },
                                    {
                                        languageCode: LanguageCode.de,
                                        name: 'de Mashed Potato',
                                        slug: 'de-mashed-potato',
                                        description: 'Eine blob von gemashed Erdapfel',
                                    },
                                ],
                            },
                        },
                    ),
                `No Product with the id '999' could be found`,
            ),
        );

        it('addOptionGroupToProduct adds an option group', async () => {
            const optionGroup = await createOptionGroup('Quark-type', ['Charm', 'Strange']);
            const result = await adminClient.query<
                Codegen.AddOptionGroupToProductMutation,
                Codegen.AddOptionGroupToProductMutationVariables
            >(ADD_OPTION_GROUP_TO_PRODUCT, {
                optionGroupId: optionGroup.id,
                productId: newProduct.id,
            });
            expect(result.addOptionGroupToProduct.optionGroups.length).toBe(1);
            expect(result.addOptionGroupToProduct.optionGroups[0].id).toBe(optionGroup.id);

            // not really testing this, but just cleaning up for later tests
            const { removeOptionGroupFromProduct } = await adminClient.query<
                RemoveOptionGroupFromProduct.Mutation,
                RemoveOptionGroupFromProduct.Variables
            >(REMOVE_OPTION_GROUP_FROM_PRODUCT, {
                optionGroupId: optionGroup.id,
                productId: newProduct.id,
            });
            removeOptionGuard.assertSuccess(removeOptionGroupFromProduct);
        });

        it(
            'addOptionGroupToProduct errors with an invalid productId',
            assertThrowsWithMessage(
                () =>
<<<<<<< HEAD
                    adminClient.query<
                        Codegen.AddOptionGroupToProductMutation,
                        Codegen.AddOptionGroupToProductMutationVariables
                    >(ADD_OPTION_GROUP_TO_PRODUCT, {
                        optionGroupId: 'T_1',
                        productId: '999',
                    }),
=======
                    adminClient.query<AddOptionGroupToProduct.Mutation, AddOptionGroupToProduct.Variables>(
                        ADD_OPTION_GROUP_TO_PRODUCT,
                        {
                            optionGroupId: 'T_1',
                            productId: 'T_999',
                        },
                    ),
>>>>>>> ed00386b
                `No Product with the id '999' could be found`,
            ),
        );

        it(
            'addOptionGroupToProduct errors if the OptionGroup is already assigned to another Product',
            assertThrowsWithMessage(
                () =>
                    adminClient.query<AddOptionGroupToProduct.Mutation, AddOptionGroupToProduct.Variables>(
                        ADD_OPTION_GROUP_TO_PRODUCT,
                        {
                            optionGroupId: 'T_1',
                            productId: 'T_2',
                        },
                    ),
                `The ProductOptionGroup "laptop-screen-size" is already assigned to the Product "Laptop"`,
            ),
        );

        it(
            'addOptionGroupToProduct errors with an invalid optionGroupId',
            assertThrowsWithMessage(
                () =>
                    adminClient.query<
                        Codegen.AddOptionGroupToProductMutation,
                        Codegen.AddOptionGroupToProductMutationVariables
                    >(ADD_OPTION_GROUP_TO_PRODUCT, {
                        optionGroupId: '999',
                        productId: newProduct.id,
                    }),
                `No ProductOptionGroup with the id '999' could be found`,
            ),
        );

        it('removeOptionGroupFromProduct removes an option group', async () => {
            const optionGroup = await createOptionGroup('Length', ['Short', 'Long']);
            const { addOptionGroupToProduct } = await adminClient.query<
                Codegen.AddOptionGroupToProductMutation,
                Codegen.AddOptionGroupToProductMutationVariables
            >(ADD_OPTION_GROUP_TO_PRODUCT, {
                optionGroupId: optionGroup.id,
                productId: newProductWithAssets.id,
            });
            expect(addOptionGroupToProduct.optionGroups.length).toBe(1);
            const { removeOptionGroupFromProduct } = await adminClient.query<
                Codegen.RemoveOptionGroupFromProductMutation,
                Codegen.RemoveOptionGroupFromProductMutationVariables
            >(REMOVE_OPTION_GROUP_FROM_PRODUCT, {
                optionGroupId: optionGroup.id,
                productId: newProductWithAssets.id,
            });
            removeOptionGuard.assertSuccess(removeOptionGroupFromProduct);

            expect(removeOptionGroupFromProduct.id).toBe(newProductWithAssets.id);
            expect(removeOptionGroupFromProduct.optionGroups.length).toBe(0);
        });

        it('removeOptionGroupFromProduct return error result if the optionGroup is being used by variants', async () => {
            const { removeOptionGroupFromProduct } = await adminClient.query<
                Codegen.RemoveOptionGroupFromProductMutation,
                Codegen.RemoveOptionGroupFromProductMutationVariables
            >(REMOVE_OPTION_GROUP_FROM_PRODUCT, {
                optionGroupId: 'T_3',
                productId: 'T_2',
            });
            removeOptionGuard.assertErrorResult(removeOptionGroupFromProduct);

            expect(removeOptionGroupFromProduct.message).toBe(
                `Cannot remove ProductOptionGroup "curvy-monitor-monitor-size" as it is used by 2 ProductVariants`,
            );
            expect(removeOptionGroupFromProduct.errorCode).toBe(ErrorCode.PRODUCT_OPTION_IN_USE_ERROR);
            expect(removeOptionGroupFromProduct.optionGroupCode).toBe('curvy-monitor-monitor-size');
            expect(removeOptionGroupFromProduct.productVariantCount).toBe(2);
        });

        it('removeOptionGroupFromProduct succeeds if all related ProductVariants are also deleted', async () => {
            const { product } = await adminClient.query<
                GetProductWithVariantsQuery,
                GetProductWithVariantsQueryVariables
            >(GET_PRODUCT_WITH_VARIANTS, { id: 'T_2' });

            // Delete all variants for that product
            for (const variant of product!.variants) {
                await adminClient.query<DeleteProductVariant.Mutation, DeleteProductVariant.Variables>(
                    DELETE_PRODUCT_VARIANT,
                    {
                        id: variant.id,
                    },
                );
            }

            const { removeOptionGroupFromProduct } = await adminClient.query<
                RemoveOptionGroupFromProduct.Mutation,
                RemoveOptionGroupFromProduct.Variables
            >(REMOVE_OPTION_GROUP_FROM_PRODUCT, {
                optionGroupId: product!.optionGroups[0].id,
                productId: product!.id,
            });

            removeOptionGuard.assertSuccess(removeOptionGroupFromProduct);
        });

        it(
            'removeOptionGroupFromProduct errors with an invalid productId',
            assertThrowsWithMessage(
                () =>
                    adminClient.query<
                        Codegen.RemoveOptionGroupFromProductMutation,
                        Codegen.RemoveOptionGroupFromProductMutationVariables
                    >(REMOVE_OPTION_GROUP_FROM_PRODUCT, {
                        optionGroupId: '1',
                        productId: '999',
                    }),
                `No Product with the id '999' could be found`,
            ),
        );

        it(
            'removeOptionGroupFromProduct errors with an invalid optionGroupId',
            assertThrowsWithMessage(
                () =>
                    adminClient.query<
                        Codegen.RemoveOptionGroupFromProductMutation,
                        Codegen.RemoveOptionGroupFromProductMutationVariables
                    >(REMOVE_OPTION_GROUP_FROM_PRODUCT, {
                        optionGroupId: '999',
                        productId: newProduct.id,
                    }),
                `No ProductOptionGroup with the id '999' could be found`,
            ),
        );

        describe('variants', () => {
            let variants: Codegen.CreateProductVariantsMutation['createProductVariants'];
            let optionGroup2: NonNullable<Codegen.GetOptionGroupQuery['productOptionGroup']>;
            let optionGroup3: NonNullable<Codegen.GetOptionGroupQuery['productOptionGroup']>;

            beforeAll(async () => {
<<<<<<< HEAD
                await adminClient.query<
                    Codegen.AddOptionGroupToProductMutation,
                    Codegen.AddOptionGroupToProductMutationVariables
                >(ADD_OPTION_GROUP_TO_PRODUCT, {
                    optionGroupId: 'T_3',
                    productId: newProduct.id,
                });
                const result1 = await adminClient.query<
                    Codegen.GetOptionGroupQuery,
                    Codegen.GetOptionGroupQueryVariables
                >(GET_OPTION_GROUP, { id: 'T_2' });
                const result2 = await adminClient.query<
                    Codegen.GetOptionGroupQuery,
                    Codegen.GetOptionGroupQueryVariables
                >(GET_OPTION_GROUP, { id: 'T_3' });
                optionGroup2 = result1.productOptionGroup!;
                optionGroup3 = result2.productOptionGroup!;
=======
                optionGroup2 = await createOptionGroup('group-2', ['group2-option-1', 'group2-option-2']);
                optionGroup3 = await createOptionGroup('group-3', ['group3-option-1', 'group3-option-2']);
                await adminClient.query<AddOptionGroupToProduct.Mutation, AddOptionGroupToProduct.Variables>(
                    ADD_OPTION_GROUP_TO_PRODUCT,
                    {
                        optionGroupId: optionGroup2.id,
                        productId: newProduct.id,
                    },
                );
                await adminClient.query<AddOptionGroupToProduct.Mutation, AddOptionGroupToProduct.Variables>(
                    ADD_OPTION_GROUP_TO_PRODUCT,
                    {
                        optionGroupId: optionGroup3.id,
                        productId: newProduct.id,
                    },
                );
>>>>>>> ed00386b
            });

            it(
                'createProductVariants throws if optionIds not compatible with product',
                assertThrowsWithMessage(async () => {
<<<<<<< HEAD
                    await adminClient.query<
                        Codegen.CreateProductVariantsMutation,
                        Codegen.CreateProductVariantsMutationVariables
                    >(CREATE_PRODUCT_VARIANTS, {
                        input: [
                            {
                                productId: newProduct.id,
                                sku: 'PV1',
                                optionIds: [],
                                translations: [{ languageCode: LanguageCode.en, name: 'Variant 1' }],
                            },
                        ],
                    });
                }, 'ProductVariant optionIds must include one optionId from each of the groups: curvy-monitor-monitor-size, laptop-ram'),
=======
                    await adminClient.query<CreateProductVariants.Mutation, CreateProductVariants.Variables>(
                        CREATE_PRODUCT_VARIANTS,
                        {
                            input: [
                                {
                                    productId: newProduct.id,
                                    sku: 'PV1',
                                    optionIds: [],
                                    translations: [{ languageCode: LanguageCode.en, name: 'Variant 1' }],
                                },
                            ],
                        },
                    );
                }, 'ProductVariant optionIds must include one optionId from each of the groups: group-2, group-3'),
>>>>>>> ed00386b
            );

            it(
                'createProductVariants throws if optionIds are duplicated',
                assertThrowsWithMessage(async () => {
<<<<<<< HEAD
                    await adminClient.query<
                        Codegen.CreateProductVariantsMutation,
                        Codegen.CreateProductVariantsMutationVariables
                    >(CREATE_PRODUCT_VARIANTS, {
                        input: [
                            {
                                productId: newProduct.id,
                                sku: 'PV1',
                                optionIds: [optionGroup2.options[0].id, optionGroup2.options[1].id],
                                translations: [{ languageCode: LanguageCode.en, name: 'Variant 1' }],
                            },
                        ],
                    });
                }, 'ProductVariant optionIds must include one optionId from each of the groups: curvy-monitor-monitor-size, laptop-ram'),
=======
                    await adminClient.query<CreateProductVariants.Mutation, CreateProductVariants.Variables>(
                        CREATE_PRODUCT_VARIANTS,
                        {
                            input: [
                                {
                                    productId: newProduct.id,
                                    sku: 'PV1',
                                    optionIds: [optionGroup2.options[0].id, optionGroup2.options[1].id],
                                    translations: [{ languageCode: LanguageCode.en, name: 'Variant 1' }],
                                },
                            ],
                        },
                    );
                }, 'ProductVariant optionIds must include one optionId from each of the groups: group-2, group-3'),
>>>>>>> ed00386b
            );

            it('createProductVariants works', async () => {
                const { createProductVariants } = await adminClient.query<
                    Codegen.CreateProductVariantsMutation,
                    Codegen.CreateProductVariantsMutationVariables
                >(CREATE_PRODUCT_VARIANTS, {
                    input: [
                        {
                            productId: newProduct.id,
                            sku: 'PV1',
                            optionIds: [optionGroup2.options[0].id, optionGroup3.options[0].id],
                            translations: [{ languageCode: LanguageCode.en, name: 'Variant 1' }],
                        },
                    ],
                });
                expect(createProductVariants[0]!.name).toBe('Variant 1');
                expect(createProductVariants[0]!.options.map(pick(['id']))).toContainEqual({
                    id: optionGroup2.options[0].id,
                });
                expect(createProductVariants[0]!.options.map(pick(['id']))).toContainEqual({
                    id: optionGroup3.options[0].id,
                });
            });

            it('createProductVariants adds multiple variants at once', async () => {
                const { createProductVariants } = await adminClient.query<
                    Codegen.CreateProductVariantsMutation,
                    Codegen.CreateProductVariantsMutationVariables
                >(CREATE_PRODUCT_VARIANTS, {
                    input: [
                        {
                            productId: newProduct.id,
                            sku: 'PV2',
                            optionIds: [optionGroup2.options[1].id, optionGroup3.options[0].id],
                            translations: [{ languageCode: LanguageCode.en, name: 'Variant 2' }],
                        },
                        {
                            productId: newProduct.id,
                            sku: 'PV3',
                            optionIds: [optionGroup2.options[1].id, optionGroup3.options[1].id],
                            translations: [{ languageCode: LanguageCode.en, name: 'Variant 3' }],
                        },
                    ],
                });
                const variant2 = createProductVariants.find(v => v!.name === 'Variant 2')!;
                const variant3 = createProductVariants.find(v => v!.name === 'Variant 3')!;
                expect(variant2.options.map(pick(['id']))).toContainEqual({ id: optionGroup2.options[1].id });
                expect(variant2.options.map(pick(['id']))).toContainEqual({ id: optionGroup3.options[0].id });
                expect(variant3.options.map(pick(['id']))).toContainEqual({ id: optionGroup2.options[1].id });
                expect(variant3.options.map(pick(['id']))).toContainEqual({ id: optionGroup3.options[1].id });

                variants = createProductVariants.filter(notNullOrUndefined);
            });

            it(
                'createProductVariants throws if options combination already exists',
                assertThrowsWithMessage(async () => {
                    await adminClient.query<
                        Codegen.CreateProductVariantsMutation,
                        Codegen.CreateProductVariantsMutationVariables
                    >(CREATE_PRODUCT_VARIANTS, {
                        input: [
                            {
                                productId: newProduct.id,
                                sku: 'PV2',
                                optionIds: [optionGroup2.options[0].id, optionGroup3.options[0].id],
                                translations: [{ languageCode: LanguageCode.en, name: 'Variant 2' }],
                            },
                        ],
                    });
                }, 'A ProductVariant with the selected options already exists: Variant 1'),
            );

            it('updateProductVariants updates variants', async () => {
                const firstVariant = variants[0];
                const { updateProductVariants } = await adminClient.query<
                    Codegen.UpdateProductVariantsMutation,
                    Codegen.UpdateProductVariantsMutationVariables
                >(UPDATE_PRODUCT_VARIANTS, {
                    input: [
                        {
                            id: firstVariant!.id,
                            translations: firstVariant!.translations,
                            sku: 'ABC',
                            price: 432,
                        },
                    ],
                });
                const updatedVariant = updateProductVariants[0];
                if (!updatedVariant) {
                    fail('no updated variant returned.');
                    return;
                }
                expect(updatedVariant.sku).toBe('ABC');
                expect(updatedVariant.price).toBe(432);
            });

            // https://github.com/vendure-ecommerce/vendure/issues/1101
            it('after update, the updatedAt should be modified', async () => {
                // Pause for a second to ensure the updatedAt date is more than 1s
                // later than the createdAt date, since sqlite does not seem to store
                // down to millisecond resolution.
                await new Promise(resolve => setTimeout(resolve, 1000));

                const firstVariant = variants[0];
                const { updateProductVariants } = await adminClient.query<
                    Codegen.UpdateProductVariantsMutation,
                    Codegen.UpdateProductVariantsMutationVariables
                >(UPDATE_PRODUCT_VARIANTS, {
                    input: [
                        {
                            id: firstVariant!.id,
                            translations: firstVariant!.translations,
                            sku: 'ABCD',
                            price: 432,
                        },
                    ],
                });

                const updatedVariant = updateProductVariants.find(v => v?.id === variants[0]!.id);

                expect(updatedVariant?.updatedAt).not.toBe(updatedVariant?.createdAt);
            });

            it('updateProductVariants updates assets', async () => {
                const firstVariant = variants[0];
                const result = await adminClient.query<
                    Codegen.UpdateProductVariantsMutation,
                    Codegen.UpdateProductVariantsMutationVariables
                >(UPDATE_PRODUCT_VARIANTS, {
                    input: [
                        {
                            id: firstVariant!.id,
                            assetIds: ['T_1', 'T_2'],
                            featuredAssetId: 'T_2',
                        },
                    ],
                });
                const updatedVariant = result.updateProductVariants[0];
                if (!updatedVariant) {
                    fail('no updated variant returned.');
                    return;
                }
                expect(updatedVariant.assets.map(a => a.id)).toEqual(['T_1', 'T_2']);
                expect(updatedVariant.featuredAsset!.id).toBe('T_2');
            });

            it('updateProductVariants updates assets again', async () => {
                const firstVariant = variants[0];
                const result = await adminClient.query<
                    Codegen.UpdateProductVariantsMutation,
                    Codegen.UpdateProductVariantsMutationVariables
                >(UPDATE_PRODUCT_VARIANTS, {
                    input: [
                        {
                            id: firstVariant!.id,
                            assetIds: ['T_4', 'T_3'],
                            featuredAssetId: 'T_4',
                        },
                    ],
                });
                const updatedVariant = result.updateProductVariants[0];
                if (!updatedVariant) {
                    fail('no updated variant returned.');
                    return;
                }
                expect(updatedVariant.assets.map(a => a.id)).toEqual(['T_4', 'T_3']);
                expect(updatedVariant.featuredAsset!.id).toBe('T_4');
            });

            it('updateProductVariants updates taxCategory and price', async () => {
                const firstVariant = variants[0];
                const result = await adminClient.query<
                    Codegen.UpdateProductVariantsMutation,
                    Codegen.UpdateProductVariantsMutationVariables
                >(UPDATE_PRODUCT_VARIANTS, {
                    input: [
                        {
                            id: firstVariant!.id,
                            price: 105,
                            taxCategoryId: 'T_2',
                        },
                    ],
                });
                const updatedVariant = result.updateProductVariants[0];
                if (!updatedVariant) {
                    fail('no updated variant returned.');
                    return;
                }
                expect(updatedVariant.price).toBe(105);
                expect(updatedVariant.taxCategory.id).toBe('T_2');
            });

            it('updateProductVariants updates facetValues', async () => {
                const firstVariant = variants[0];
                const result = await adminClient.query<
                    Codegen.UpdateProductVariantsMutation,
                    Codegen.UpdateProductVariantsMutationVariables
                >(UPDATE_PRODUCT_VARIANTS, {
                    input: [
                        {
                            id: firstVariant!.id,
                            facetValueIds: ['T_1'],
                        },
                    ],
                });
                const updatedVariant = result.updateProductVariants[0];
                if (!updatedVariant) {
                    fail('no updated variant returned.');
                    return;
                }
                expect(updatedVariant.facetValues.length).toBe(1);
                expect(updatedVariant.facetValues[0].id).toBe('T_1');
            });

            it(
                'updateProductVariants throws with an invalid variant id',
                assertThrowsWithMessage(
                    () =>
                        adminClient.query<
                            Codegen.UpdateProductVariantsMutation,
                            Codegen.UpdateProductVariantsMutationVariables
                        >(UPDATE_PRODUCT_VARIANTS, {
                            input: [
                                {
                                    id: 'T_999',
                                    translations: variants[0]!.translations,
                                    sku: 'ABC',
                                    price: 432,
                                },
                            ],
                        }),
                    `No ProductVariant with the id '999' could be found`,
                ),
            );

            let deletedVariant: Codegen.ProductVariantFragment;

            it('deleteProductVariant', async () => {
                const result1 = await adminClient.query<
                    Codegen.GetProductWithVariantsQuery,
                    Codegen.GetProductWithVariantsQueryVariables
                >(GET_PRODUCT_WITH_VARIANTS, {
                    id: newProduct.id,
                });
                const sortedVariantIds = result1.product!.variants.map(v => v.id).sort();
                expect(sortedVariantIds).toEqual(['T_35', 'T_36', 'T_37']);

                const { deleteProductVariant } = await adminClient.query<
                    Codegen.DeleteProductVariantMutation,
                    Codegen.DeleteProductVariantMutationVariables
                >(DELETE_PRODUCT_VARIANT, {
                    id: sortedVariantIds[0],
                });

                expect(deleteProductVariant.result).toBe(DeletionResult.DELETED);

                const result2 = await adminClient.query<
                    Codegen.GetProductWithVariantsQuery,
                    Codegen.GetProductWithVariantsQueryVariables
                >(GET_PRODUCT_WITH_VARIANTS, {
                    id: newProduct.id,
                });
                expect(result2.product!.variants.map(v => v.id).sort()).toEqual(['T_36', 'T_37']);

                deletedVariant = result1.product?.variants.find(v => v.id === 'T_35')!;
            });

            /** Testing https://github.com/vendure-ecommerce/vendure/issues/412 **/
            it('createProductVariants ignores deleted variants when checking for existing combinations', async () => {
                const { createProductVariants } = await adminClient.query<
                    Codegen.CreateProductVariantsMutation,
                    Codegen.CreateProductVariantsMutationVariables
                >(CREATE_PRODUCT_VARIANTS, {
                    input: [
                        {
                            productId: newProduct.id,
                            sku: 'RE1',
                            optionIds: [deletedVariant.options[0].id, deletedVariant.options[1].id],
                            translations: [{ languageCode: LanguageCode.en, name: 'Re-created Variant' }],
                        },
                    ],
                });

                expect(createProductVariants.length).toBe(1);
                expect(createProductVariants[0]!.options.map(o => o.code).sort()).toEqual(
                    deletedVariant.options.map(o => o.code).sort(),
                );
            });

            // https://github.com/vendure-ecommerce/vendure/issues/980
            it('creating variants in a non-default language', async () => {
                const { createProduct } = await adminClient.query<
                    Codegen.CreateProductMutation,
                    Codegen.CreateProductMutationVariables
                >(CREATE_PRODUCT, {
                    input: {
                        translations: [
                            {
                                languageCode: LanguageCode.de,
                                name: 'Ananas',
                                slug: 'ananas',
                                description: 'Yummy Ananas',
                            },
                        ],
                    },
                });

                const { createProductVariants } = await adminClient.query<
                    Codegen.CreateProductVariantsMutation,
                    Codegen.CreateProductVariantsMutationVariables
                >(CREATE_PRODUCT_VARIANTS, {
                    input: [
                        {
                            productId: createProduct.id,
                            sku: 'AN1110111',
                            optionIds: [],
                            translations: [{ languageCode: LanguageCode.de, name: 'Ananas Klein' }],
                        },
                    ],
                });

                expect(createProductVariants.length).toBe(1);
                expect(createProductVariants[0]?.name).toBe('Ananas Klein');

                const { product } = await adminClient.query<
                    Codegen.GetProductWithVariantsQuery,
                    Codegen.GetProductWithVariantsQueryVariables
                >(
                    GET_PRODUCT_WITH_VARIANTS,
                    {
                        id: createProduct.id,
                    },
                    { languageCode: LanguageCode.en },
                );

                expect(product?.variants.length).toBe(1);
            });

            // https://github.com/vendure-ecommerce/vendure/issues/1631
            describe('changing the Channel default language', () => {
                let productId: string;

                function getProductWithVariantsInLanguage(
                    id: string,
                    languageCode: LanguageCode,
                    variantListOptions?: Codegen.ProductVariantListOptions,
                ) {
                    return adminClient.query<
                        Codegen.GetProductWithVariantListQuery,
                        Codegen.GetProductWithVariantListQueryVariables
                    >(GET_PRODUCT_WITH_VARIANT_LIST, { id, variantListOptions }, { languageCode });
                }

                beforeAll(async () => {
                    await adminClient.query<
                        Codegen.UpdateGlobalSettingsMutation,
                        Codegen.UpdateGlobalSettingsMutationVariables
                    >(UPDATE_GLOBAL_SETTINGS, {
                        input: {
                            availableLanguages: [LanguageCode.en, LanguageCode.de],
                        },
                    });
                    const { createProduct } = await adminClient.query<
                        Codegen.CreateProductMutation,
                        Codegen.CreateProductMutationVariables
                    >(CREATE_PRODUCT, {
                        input: {
                            translations: [
                                {
                                    languageCode: LanguageCode.en,
                                    name: 'Bottle',
                                    slug: 'bottle',
                                    description: 'A container for liquids',
                                },
                            ],
                        },
                    });

                    productId = createProduct.id;
                    await adminClient.query<
                        Codegen.CreateProductVariantsMutation,
                        Codegen.CreateProductVariantsMutationVariables
                    >(CREATE_PRODUCT_VARIANTS, {
                        input: [
                            {
                                productId,
                                sku: 'BOTTLE111',
                                optionIds: [],
                                translations: [{ languageCode: LanguageCode.en, name: 'Bottle' }],
                            },
                        ],
                    });
                });

                afterAll(async () => {
                    // Restore the default language to English for the subsequent tests
                    await adminClient.query<
                        Codegen.UpdateChannelMutation,
                        Codegen.UpdateChannelMutationVariables
                    >(UPDATE_CHANNEL, {
                        input: {
                            id: 'T_1',
                            defaultLanguageCode: LanguageCode.en,
                        },
                    });
                });

                it('returns all variants', async () => {
                    const { product: product1 } = await adminClient.query<
                        Codegen.GetProductWithVariantsQuery,
                        Codegen.GetProductWithVariantsQueryVariables
                    >(
                        GET_PRODUCT_WITH_VARIANTS,
                        {
                            id: productId,
                        },
                        { languageCode: LanguageCode.en },
                    );
                    expect(product1?.variants.length).toBe(1);

                    // Change the default language of the channel to "de"
                    const { updateChannel } = await adminClient.query<
                        Codegen.UpdateChannelMutation,
                        Codegen.UpdateChannelMutationVariables
                    >(UPDATE_CHANNEL, {
                        input: {
                            id: 'T_1',
                            defaultLanguageCode: LanguageCode.de,
                        },
                    });
                    updateChannelGuard.assertSuccess(updateChannel);
                    expect(updateChannel.defaultLanguageCode).toBe(LanguageCode.de);

                    // Fetch the product in en, it should still return 1 variant
                    const { product: product2 } = await getProductWithVariantsInLanguage(
                        productId,
                        LanguageCode.en,
                    );
                    expect(product2?.variantList.items.length).toBe(1);

                    // Fetch the product in de, it should still return 1 variant
                    const { product: product3 } = await getProductWithVariantsInLanguage(
                        productId,
                        LanguageCode.de,
                    );
                    expect(product3?.variantList.items.length).toBe(1);
                });

                it('returns all variants when sorting on variant name', async () => {
                    // Fetch the product in en, it should still return 1 variant
                    const { product: product1 } = await getProductWithVariantsInLanguage(
                        productId,
                        LanguageCode.en,
                        { sort: { name: SortOrder.ASC } },
                    );
                    expect(product1?.variantList.items.length).toBe(1);

                    // Fetch the product in de, it should still return 1 variant
                    const { product: product2 } = await getProductWithVariantsInLanguage(
                        productId,
                        LanguageCode.de,
                        { sort: { name: SortOrder.ASC } },
                    );
                    expect(product2?.variantList.items.length).toBe(1);
                });
            });
        });
    });

    describe('deletion', () => {
        let allProducts: Codegen.GetProductListQuery['products']['items'];
        let productToDelete: NonNullable<Codegen.GetProductWithVariantsQuery['product']>;

        beforeAll(async () => {
            const result = await adminClient.query<
                Codegen.GetProductListQuery,
                Codegen.GetProductListQueryVariables
            >(GET_PRODUCT_LIST, {
                options: {
                    sort: {
                        id: SortOrder.ASC,
                    },
                },
            });
            allProducts = result.products.items;
        });

        it('deletes a product', async () => {
            const { product } = await adminClient.query<
                Codegen.GetProductWithVariantsQuery,
                Codegen.GetProductWithVariantsQueryVariables
            >(GET_PRODUCT_WITH_VARIANTS, {
                id: allProducts[0].id,
            });
            const result = await adminClient.query<
                Codegen.DeleteProductMutation,
                Codegen.DeleteProductMutationVariables
            >(DELETE_PRODUCT, { id: product!.id });

            expect(result.deleteProduct).toEqual({ result: DeletionResult.DELETED });

            productToDelete = product!;
        });

        it('cannot get a deleted product', async () => {
            const { product } = await adminClient.query<
                Codegen.GetProductWithVariantsQuery,
                Codegen.GetProductWithVariantsQueryVariables
            >(GET_PRODUCT_WITH_VARIANTS, {
                id: productToDelete.id,
            });

            expect(product).toBe(null);
        });

        // https://github.com/vendure-ecommerce/vendure/issues/1096
        it('variants of deleted product are also deleted', async () => {
            for (const variant of productToDelete.variants) {
                const { productVariant } = await adminClient.query<
                    Codegen.GetProductVariantQuery,
                    Codegen.GetProductVariantQueryVariables
                >(GET_PRODUCT_VARIANT, {
                    id: variant.id,
                });

                expect(productVariant).toBe(null);
            }
        });

        it('deleted product omitted from list', async () => {
            const result = await adminClient.query<Codegen.GetProductListQuery>(GET_PRODUCT_LIST);

            expect(result.products.items.length).toBe(allProducts.length - 1);
            expect(result.products.items.map(c => c.id).includes(productToDelete.id)).toBe(false);
        });

        it(
            'updateProduct throws for deleted product',
            assertThrowsWithMessage(
                () =>
                    adminClient.query<Codegen.UpdateProductMutation, Codegen.UpdateProductMutationVariables>(
                        UPDATE_PRODUCT,
                        {
                            input: {
                                id: productToDelete.id,
                                facetValueIds: ['T_1'],
                            },
                        },
                    ),
                `No Product with the id '1' could be found`,
            ),
        );

        it(
            'addOptionGroupToProduct throws for deleted product',
            assertThrowsWithMessage(
                () =>
                    adminClient.query<
                        Codegen.AddOptionGroupToProductMutation,
                        Codegen.AddOptionGroupToProductMutationVariables
                    >(ADD_OPTION_GROUP_TO_PRODUCT, {
                        optionGroupId: 'T_1',
                        productId: productToDelete.id,
                    }),
                `No Product with the id '1' could be found`,
            ),
        );

        it(
            'removeOptionGroupToProduct throws for deleted product',
            assertThrowsWithMessage(
                () =>
                    adminClient.query<
                        Codegen.RemoveOptionGroupFromProductMutation,
                        Codegen.RemoveOptionGroupFromProductMutationVariables
                    >(REMOVE_OPTION_GROUP_FROM_PRODUCT, {
                        optionGroupId: 'T_1',
                        productId: productToDelete.id,
                    }),
                `No Product with the id '1' could be found`,
            ),
        );

        // https://github.com/vendure-ecommerce/vendure/issues/558
        it('slug of a deleted product can be re-used', async () => {
            const result = await adminClient.query<
                Codegen.CreateProductMutation,
                Codegen.CreateProductMutationVariables
            >(CREATE_PRODUCT, {
                input: {
                    translations: [
                        {
                            languageCode: LanguageCode.en,
                            name: 'Product reusing deleted slug',
                            slug: productToDelete.slug,
                            description: 'stuff',
                        },
                    ],
                },
            });
            expect(result.createProduct.slug).toBe(productToDelete.slug);
        });

        // https://github.com/vendure-ecommerce/vendure/issues/1505
        it('attempting to re-use deleted slug twice is not allowed', async () => {
            const result = await adminClient.query<
                Codegen.CreateProductMutation,
                Codegen.CreateProductMutationVariables
            >(CREATE_PRODUCT, {
                input: {
                    translations: [
                        {
                            languageCode: LanguageCode.en,
                            name: 'Product reusing deleted slug',
                            slug: productToDelete.slug,
                            description: 'stuff',
                        },
                    ],
                },
            });

            expect(result.createProduct.slug).not.toBe(productToDelete.slug);
            expect(result.createProduct.slug).toBe('laptop-2');
        });

        // https://github.com/vendure-ecommerce/vendure/issues/800
        it('product can be fetched by slug of a deleted product', async () => {
            const { product } = await adminClient.query<
                Codegen.GetProductSimpleQuery,
                Codegen.GetProductSimpleQueryVariables
            >(GET_PRODUCT_SIMPLE, { slug: productToDelete.slug });

            if (!product) {
                fail('Product not found');
                return;
            }
            expect(product.slug).toBe(productToDelete.slug);
        });
    });

    async function createOptionGroup(name: string, options: string[]) {
        const { createProductOptionGroup } = await adminClient.query<
            CreateProductOptionGroupMutation,
            CreateProductOptionGroupMutationVariables
        >(CREATE_PRODUCT_OPTION_GROUP, {
            input: {
                code: name.toLowerCase(),
                translations: [{ languageCode: LanguageCode.en, name }],
                options: options.map(option => ({
                    code: option.toLowerCase(),
                    translations: [{ languageCode: LanguageCode.en, name: option }],
                })),
            },
        });
        return createProductOptionGroup;
    }
});

export const REMOVE_OPTION_GROUP_FROM_PRODUCT = gql`
    mutation RemoveOptionGroupFromProduct($productId: ID!, $optionGroupId: ID!) {
        removeOptionGroupFromProduct(productId: $productId, optionGroupId: $optionGroupId) {
            ...ProductWithOptions
            ... on ProductOptionInUseError {
                errorCode
                message
                optionGroupCode
                productVariantCount
            }
        }
    }
    ${PRODUCT_WITH_OPTIONS_FRAGMENT}
`;

export const GET_OPTION_GROUP = gql`
    query GetOptionGroup($id: ID!) {
        productOptionGroup(id: $id) {
            id
            code
            options {
                id
                code
            }
        }
    }
`;

export const GET_PRODUCT_VARIANT = gql`
    query GetProductVariant($id: ID!) {
        productVariant(id: $id) {
            id
            name
        }
    }
`;

export const GET_PRODUCT_VARIANT_LIST = gql`
    query GetProductVariantLIST($options: ProductVariantListOptions, $productId: ID) {
        productVariants(options: $options, productId: $productId) {
            items {
                id
                name
                sku
                price
                priceWithTax
            }
            totalItems
        }
    }
`;

export const GET_PRODUCT_WITH_VARIANT_LIST = gql`
    query GetProductWithVariantList($id: ID, $variantListOptions: ProductVariantListOptions) {
        product(id: $id) {
            id
            variantList(options: $variantListOptions) {
                items {
                    ...ProductVariant
                }
                totalItems
            }
        }
    }
    ${PRODUCT_VARIANT_FRAGMENT}
`;<|MERGE_RESOLUTION|>--- conflicted
+++ resolved
@@ -10,45 +10,8 @@
 import { testConfig, TEST_SETUP_TIMEOUT_MS } from '../../../e2e-common/test-config';
 
 import { PRODUCT_VARIANT_FRAGMENT, PRODUCT_WITH_OPTIONS_FRAGMENT } from './graphql/fragments';
-<<<<<<< HEAD
 import * as Codegen from './graphql/generated-e2e-admin-types';
 import { DeletionResult, ErrorCode, LanguageCode, SortOrder } from './graphql/generated-e2e-admin-types';
-=======
-import {
-    AddOptionGroupToProduct,
-    ChannelFragment,
-    CreateProduct,
-    CreateProductOptionGroup,
-    CreateProductOptionGroupMutation,
-    CreateProductOptionGroupMutationVariables,
-    CreateProductVariants,
-    DeleteProduct,
-    DeleteProductVariant,
-    DeletionResult,
-    ErrorCode,
-    GetAssetList,
-    GetOptionGroup,
-    GetProductList,
-    GetProductSimple,
-    GetProductVariant,
-    GetProductVariantList,
-    GetProductWithVariantList,
-    GetProductWithVariants,
-    GetProductWithVariantsQuery,
-    GetProductWithVariantsQueryVariables,
-    LanguageCode,
-    ProductVariantFragment,
-    ProductVariantListOptions,
-    ProductWithOptionsFragment,
-    ProductWithVariants,
-    RemoveOptionGroupFromProduct,
-    SortOrder,
-    UpdateChannel,
-    UpdateGlobalSettings,
-    UpdateProduct,
-    UpdateProductVariants,
-} from './graphql/generated-e2e-admin-types';
->>>>>>> ed00386b
 import {
     ADD_OPTION_GROUP_TO_PRODUCT,
     CREATE_PRODUCT,
@@ -1267,23 +1230,13 @@
             'addOptionGroupToProduct errors with an invalid productId',
             assertThrowsWithMessage(
                 () =>
-<<<<<<< HEAD
                     adminClient.query<
                         Codegen.AddOptionGroupToProductMutation,
                         Codegen.AddOptionGroupToProductMutationVariables
                     >(ADD_OPTION_GROUP_TO_PRODUCT, {
                         optionGroupId: 'T_1',
-                        productId: '999',
+                        productId: 'T_999',
                     }),
-=======
-                    adminClient.query<AddOptionGroupToProduct.Mutation, AddOptionGroupToProduct.Variables>(
-                        ADD_OPTION_GROUP_TO_PRODUCT,
-                        {
-                            optionGroupId: 'T_1',
-                            productId: 'T_999',
-                        },
-                    ),
->>>>>>> ed00386b
                 `No Product with the id '999' could be found`,
             ),
         );
@@ -1292,13 +1245,13 @@
             'addOptionGroupToProduct errors if the OptionGroup is already assigned to another Product',
             assertThrowsWithMessage(
                 () =>
-                    adminClient.query<AddOptionGroupToProduct.Mutation, AddOptionGroupToProduct.Variables>(
-                        ADD_OPTION_GROUP_TO_PRODUCT,
-                        {
-                            optionGroupId: 'T_1',
-                            productId: 'T_2',
-                        },
-                    ),
+                    adminClient.query<
+                        Codegen.AddOptionGroupToProductMutation,
+                        Codegen.AddOptionGroupToProductMutationVariables
+                    >(ADD_OPTION_GROUP_TO_PRODUCT, {
+                        optionGroupId: 'T_1',
+                        productId: 'T_2',
+                    }),
                 `The ProductOptionGroup "laptop-screen-size" is already assigned to the Product "Laptop"`,
             ),
         );
@@ -1361,23 +1314,23 @@
 
         it('removeOptionGroupFromProduct succeeds if all related ProductVariants are also deleted', async () => {
             const { product } = await adminClient.query<
-                GetProductWithVariantsQuery,
-                GetProductWithVariantsQueryVariables
+                Codegen.GetProductWithVariantsQuery,
+                Codegen.GetProductWithVariantsQueryVariables
             >(GET_PRODUCT_WITH_VARIANTS, { id: 'T_2' });
 
             // Delete all variants for that product
             for (const variant of product!.variants) {
-                await adminClient.query<DeleteProductVariant.Mutation, DeleteProductVariant.Variables>(
-                    DELETE_PRODUCT_VARIANT,
-                    {
-                        id: variant.id,
-                    },
-                );
+                await adminClient.query<
+                    Codegen.DeleteProductVariantMutation,
+                    Codegen.DeleteProductVariantMutationVariables
+                >(DELETE_PRODUCT_VARIANT, {
+                    id: variant.id,
+                });
             }
 
             const { removeOptionGroupFromProduct } = await adminClient.query<
-                RemoveOptionGroupFromProduct.Mutation,
-                RemoveOptionGroupFromProduct.Variables
+                Codegen.RemoveOptionGroupFromProductMutation,
+                Codegen.RemoveOptionGroupFromProductMutationVariables
             >(REMOVE_OPTION_GROUP_FROM_PRODUCT, {
                 optionGroupId: product!.optionGroups[0].id,
                 productId: product!.id,
@@ -1422,48 +1375,27 @@
             let optionGroup3: NonNullable<Codegen.GetOptionGroupQuery['productOptionGroup']>;
 
             beforeAll(async () => {
-<<<<<<< HEAD
+                optionGroup2 = await createOptionGroup('group-2', ['group2-option-1', 'group2-option-2']);
+                optionGroup3 = await createOptionGroup('group-3', ['group3-option-1', 'group3-option-2']);
                 await adminClient.query<
                     Codegen.AddOptionGroupToProductMutation,
                     Codegen.AddOptionGroupToProductMutationVariables
                 >(ADD_OPTION_GROUP_TO_PRODUCT, {
-                    optionGroupId: 'T_3',
+                    optionGroupId: optionGroup2.id,
                     productId: newProduct.id,
                 });
-                const result1 = await adminClient.query<
-                    Codegen.GetOptionGroupQuery,
-                    Codegen.GetOptionGroupQueryVariables
-                >(GET_OPTION_GROUP, { id: 'T_2' });
-                const result2 = await adminClient.query<
-                    Codegen.GetOptionGroupQuery,
-                    Codegen.GetOptionGroupQueryVariables
-                >(GET_OPTION_GROUP, { id: 'T_3' });
-                optionGroup2 = result1.productOptionGroup!;
-                optionGroup3 = result2.productOptionGroup!;
-=======
-                optionGroup2 = await createOptionGroup('group-2', ['group2-option-1', 'group2-option-2']);
-                optionGroup3 = await createOptionGroup('group-3', ['group3-option-1', 'group3-option-2']);
-                await adminClient.query<AddOptionGroupToProduct.Mutation, AddOptionGroupToProduct.Variables>(
-                    ADD_OPTION_GROUP_TO_PRODUCT,
-                    {
-                        optionGroupId: optionGroup2.id,
-                        productId: newProduct.id,
-                    },
-                );
-                await adminClient.query<AddOptionGroupToProduct.Mutation, AddOptionGroupToProduct.Variables>(
-                    ADD_OPTION_GROUP_TO_PRODUCT,
-                    {
-                        optionGroupId: optionGroup3.id,
-                        productId: newProduct.id,
-                    },
-                );
->>>>>>> ed00386b
+                await adminClient.query<
+                    Codegen.AddOptionGroupToProductMutation,
+                    Codegen.AddOptionGroupToProductMutationVariables
+                >(ADD_OPTION_GROUP_TO_PRODUCT, {
+                    optionGroupId: optionGroup3.id,
+                    productId: newProduct.id,
+                });
             });
 
             it(
                 'createProductVariants throws if optionIds not compatible with product',
                 assertThrowsWithMessage(async () => {
-<<<<<<< HEAD
                     await adminClient.query<
                         Codegen.CreateProductVariantsMutation,
                         Codegen.CreateProductVariantsMutationVariables
@@ -1478,28 +1410,11 @@
                         ],
                     });
                 }, 'ProductVariant optionIds must include one optionId from each of the groups: curvy-monitor-monitor-size, laptop-ram'),
-=======
-                    await adminClient.query<CreateProductVariants.Mutation, CreateProductVariants.Variables>(
-                        CREATE_PRODUCT_VARIANTS,
-                        {
-                            input: [
-                                {
-                                    productId: newProduct.id,
-                                    sku: 'PV1',
-                                    optionIds: [],
-                                    translations: [{ languageCode: LanguageCode.en, name: 'Variant 1' }],
-                                },
-                            ],
-                        },
-                    );
-                }, 'ProductVariant optionIds must include one optionId from each of the groups: group-2, group-3'),
->>>>>>> ed00386b
             );
 
             it(
                 'createProductVariants throws if optionIds are duplicated',
                 assertThrowsWithMessage(async () => {
-<<<<<<< HEAD
                     await adminClient.query<
                         Codegen.CreateProductVariantsMutation,
                         Codegen.CreateProductVariantsMutationVariables
@@ -1514,22 +1429,6 @@
                         ],
                     });
                 }, 'ProductVariant optionIds must include one optionId from each of the groups: curvy-monitor-monitor-size, laptop-ram'),
-=======
-                    await adminClient.query<CreateProductVariants.Mutation, CreateProductVariants.Variables>(
-                        CREATE_PRODUCT_VARIANTS,
-                        {
-                            input: [
-                                {
-                                    productId: newProduct.id,
-                                    sku: 'PV1',
-                                    optionIds: [optionGroup2.options[0].id, optionGroup2.options[1].id],
-                                    translations: [{ languageCode: LanguageCode.en, name: 'Variant 1' }],
-                                },
-                            ],
-                        },
-                    );
-                }, 'ProductVariant optionIds must include one optionId from each of the groups: group-2, group-3'),
->>>>>>> ed00386b
             );
 
             it('createProductVariants works', async () => {
@@ -2174,8 +2073,8 @@
 
     async function createOptionGroup(name: string, options: string[]) {
         const { createProductOptionGroup } = await adminClient.query<
-            CreateProductOptionGroupMutation,
-            CreateProductOptionGroupMutationVariables
+            Codegen.CreateProductOptionGroupMutation,
+            Codegen.CreateProductOptionGroupMutationVariables
         >(CREATE_PRODUCT_OPTION_GROUP, {
             input: {
                 code: name.toLowerCase(),
