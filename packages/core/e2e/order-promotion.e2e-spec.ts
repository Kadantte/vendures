/* tslint:disable:no-non-null-assertion */
import { omit } from '@vendure/common/lib/omit';
import { pick } from '@vendure/common/lib/pick';
import {
    containsProducts,
    customerGroup,
    defaultShippingCalculator,
    defaultShippingEligibilityChecker,
    discountOnItemWithFacets,
    hasFacetValues,
    manualFulfillmentHandler,
    minimumOrderAmount,
    orderPercentageDiscount,
    productsPercentageDiscount,
} from '@vendure/core';
import {
    createErrorResultGuard,
    createTestEnvironment,
    E2E_DEFAULT_CHANNEL_TOKEN,
    ErrorResultGuard,
} from '@vendure/testing';
import gql from 'graphql-tag';
import path from 'path';

import { initialData } from '../../../e2e-common/e2e-initial-data';
import { testConfig, TEST_SETUP_TIMEOUT_MS } from '../../../e2e-common/test-config';
import { freeShipping } from '../src/config/promotion/actions/free-shipping-action';
import { orderFixedDiscount } from '../src/config/promotion/actions/order-fixed-discount-action';

import { testSuccessfulPaymentMethod } from './fixtures/test-payment-methods';
<<<<<<< HEAD
import { CurrencyCode, HistoryEntryType, LanguageCode } from './graphql/generated-e2e-admin-types';
import * as Codegen from './graphql/generated-e2e-admin-types';
import { AdjustmentType, ErrorCode } from './graphql/generated-e2e-shop-types';
import * as CodegenShop from './graphql/generated-e2e-shop-types';
=======
import {
    AssignProductsToChannel,
    AssignPromotionToChannel,
    CancelOrderMutation,
    CancelOrderMutationVariables,
    ChannelFragment,
    CreateChannel,
    CreateCustomerGroup,
    CreatePromotion,
    CreatePromotionInput,
    CreateShippingMethod,
    CurrencyCode,
    GetFacetList,
    GetProductsWithVariantPrices,
    HistoryEntryType,
    LanguageCode,
    PromotionFragment,
    RemoveCustomersFromGroup,
} from './graphql/generated-e2e-admin-types';
import {
    AddItemToOrder,
    AdjustItemQuantity,
    AdjustmentType,
    ApplyCouponCode,
    ApplyCouponCodeMutation,
    ApplyCouponCodeMutationVariables,
    ErrorCode,
    GetActiveOrder,
    GetOrderPromotionsByCode,
    RemoveCouponCode,
    RemoveItemFromOrder,
    SetCustomerForOrder,
    SetShippingMethod,
    SetShippingMethodMutation,
    SetShippingMethodMutationVariables,
    TestOrderFragmentFragment,
    TestOrderWithPaymentsFragment,
    UpdatedOrderFragment,
} from './graphql/generated-e2e-shop-types';
>>>>>>> 024c1e33
import {
    ASSIGN_PRODUCT_TO_CHANNEL,
    ASSIGN_PROMOTIONS_TO_CHANNEL,
    CANCEL_ORDER,
    CREATE_CHANNEL,
    CREATE_CUSTOMER_GROUP,
    CREATE_PROMOTION,
    CREATE_SHIPPING_METHOD,
    GET_FACET_LIST,
    GET_PRODUCTS_WITH_VARIANT_PRICES,
    REMOVE_CUSTOMERS_FROM_GROUP,
} from './graphql/shared-definitions';
import {
    ADD_ITEM_TO_ORDER,
    ADJUST_ITEM_QUANTITY,
    APPLY_COUPON_CODE,
    GET_ACTIVE_ORDER,
    GET_ORDER_PROMOTIONS_BY_CODE,
    REMOVE_COUPON_CODE,
    REMOVE_ITEM_FROM_ORDER,
    SET_CUSTOMER,
    SET_SHIPPING_METHOD,
} from './graphql/shop-definitions';
import { addPaymentToOrder, proceedToArrangingPayment } from './utils/test-order-utils';

describe('Promotions applied to Orders', () => {
    const { server, adminClient, shopClient } = createTestEnvironment({
        ...testConfig(),
        paymentOptions: {
            paymentMethodHandlers: [testSuccessfulPaymentMethod],
        },
    });

    const freeOrderAction = {
        code: orderPercentageDiscount.code,
        arguments: [{ name: 'discount', value: '100' }],
    };
    const minOrderAmountCondition = (min: number) => ({
        code: minimumOrderAmount.code,
        arguments: [
            { name: 'amount', value: min.toString() },
            { name: 'taxInclusive', value: 'true' },
        ],
    });

    type OrderSuccessResult = CodegenShop.UpdatedOrderFragment | CodegenShop.TestOrderFragmentFragment;
    const orderResultGuard: ErrorResultGuard<OrderSuccessResult> = createErrorResultGuard(
        input => !!input.lines,
    );

    let products: Codegen.GetProductsWithVariantPricesQuery['products']['items'];

    beforeAll(async () => {
        await server.init({
            initialData: {
                ...initialData,
                paymentMethods: [
                    {
                        name: testSuccessfulPaymentMethod.code,
                        handler: { code: testSuccessfulPaymentMethod.code, arguments: [] },
                    },
                ],
            },
            productsCsvPath: path.join(__dirname, 'fixtures/e2e-products-promotions.csv'),
            customerCount: 2,
        });
        await adminClient.asSuperAdmin();

        await getProducts();
        await createGlobalPromotions();
    }, TEST_SETUP_TIMEOUT_MS);

    afterAll(async () => {
        await server.destroy();
    });

    describe('coupon codes', () => {
        const TEST_COUPON_CODE = 'TESTCOUPON';
        const EXPIRED_COUPON_CODE = 'EXPIRED';
        let promoFreeWithCoupon: Codegen.PromotionFragment;
        let promoFreeWithExpiredCoupon: Codegen.PromotionFragment;

        beforeAll(async () => {
            promoFreeWithCoupon = await createPromotion({
                enabled: true,
                name: 'Free with test coupon',
                couponCode: TEST_COUPON_CODE,
                conditions: [],
                actions: [freeOrderAction],
            });
            promoFreeWithExpiredCoupon = await createPromotion({
                enabled: true,
                name: 'Expired coupon',
                endsAt: new Date(2010, 0, 0),
                couponCode: EXPIRED_COUPON_CODE,
                conditions: [],
                actions: [freeOrderAction],
            });

            await shopClient.asAnonymousUser();
            await shopClient.query<
                CodegenShop.AddItemToOrderMutation,
                CodegenShop.AddItemToOrderMutationVariables
            >(ADD_ITEM_TO_ORDER, {
                productVariantId: getVariantBySlug('item-5000').id,
                quantity: 1,
            });
        });

        afterAll(async () => {
            await deletePromotion(promoFreeWithCoupon.id);
            await deletePromotion(promoFreeWithExpiredCoupon.id);
        });

        it('applyCouponCode returns error result when code is nonexistant', async () => {
            const { applyCouponCode } = await shopClient.query<
                CodegenShop.ApplyCouponCodeMutation,
                CodegenShop.ApplyCouponCodeMutationVariables
            >(APPLY_COUPON_CODE, {
                couponCode: 'bad code',
            });
            orderResultGuard.assertErrorResult(applyCouponCode);
            expect(applyCouponCode.message).toBe('Coupon code "bad code" is not valid');
            expect(applyCouponCode.errorCode).toBe(ErrorCode.COUPON_CODE_INVALID_ERROR);
        });

        it('applyCouponCode returns error when code is expired', async () => {
            const { applyCouponCode } = await shopClient.query<
                CodegenShop.ApplyCouponCodeMutation,
                CodegenShop.ApplyCouponCodeMutationVariables
            >(APPLY_COUPON_CODE, {
                couponCode: EXPIRED_COUPON_CODE,
            });
            orderResultGuard.assertErrorResult(applyCouponCode);
            expect(applyCouponCode.message).toBe(`Coupon code "${EXPIRED_COUPON_CODE}" has expired`);
            expect(applyCouponCode.errorCode).toBe(ErrorCode.COUPON_CODE_EXPIRED_ERROR);
        });

        it('coupon code application is case-sensitive', async () => {
            const { applyCouponCode } = await shopClient.query<
                CodegenShop.ApplyCouponCodeMutation,
                CodegenShop.ApplyCouponCodeMutationVariables
            >(APPLY_COUPON_CODE, {
                couponCode: TEST_COUPON_CODE.toLowerCase(),
            });
            orderResultGuard.assertErrorResult(applyCouponCode);
            expect(applyCouponCode.message).toBe(
                `Coupon code "${TEST_COUPON_CODE.toLowerCase()}" is not valid`,
            );
            expect(applyCouponCode.errorCode).toBe(ErrorCode.COUPON_CODE_INVALID_ERROR);
        });

        it('applies a valid coupon code', async () => {
            const { applyCouponCode } = await shopClient.query<
                CodegenShop.ApplyCouponCodeMutation,
                CodegenShop.ApplyCouponCodeMutationVariables
            >(APPLY_COUPON_CODE, {
                couponCode: TEST_COUPON_CODE,
            });
            orderResultGuard.assertSuccess(applyCouponCode);
            expect(applyCouponCode!.couponCodes).toEqual([TEST_COUPON_CODE]);
            expect(applyCouponCode!.discounts.length).toBe(1);
            expect(applyCouponCode!.discounts[0].description).toBe('Free with test coupon');
            expect(applyCouponCode!.totalWithTax).toBe(0);
        });

        it('order history records application', async () => {
            const { activeOrder } = await shopClient.query<CodegenShop.GetActiveOrderQuery>(GET_ACTIVE_ORDER);

            expect(activeOrder!.history.items.map(i => omit(i, ['id']))).toEqual([
                {
                    type: HistoryEntryType.ORDER_STATE_TRANSITION,
                    data: {
                        from: 'Created',
                        to: 'AddingItems',
                    },
                },
                {
                    type: HistoryEntryType.ORDER_COUPON_APPLIED,
                    data: {
                        couponCode: TEST_COUPON_CODE,
                        promotionId: 'T_3',
                    },
                },
            ]);
        });

        it('de-duplicates existing codes', async () => {
            const { applyCouponCode } = await shopClient.query<
                CodegenShop.ApplyCouponCodeMutation,
                CodegenShop.ApplyCouponCodeMutationVariables
            >(APPLY_COUPON_CODE, {
                couponCode: TEST_COUPON_CODE,
            });
            orderResultGuard.assertSuccess(applyCouponCode);
            expect(applyCouponCode!.couponCodes).toEqual([TEST_COUPON_CODE]);
        });

        it('removes a coupon code', async () => {
            const { removeCouponCode } = await shopClient.query<
                CodegenShop.RemoveCouponCodeMutation,
                CodegenShop.RemoveCouponCodeMutationVariables
            >(REMOVE_COUPON_CODE, {
                couponCode: TEST_COUPON_CODE,
            });

            expect(removeCouponCode!.discounts.length).toBe(0);
            expect(removeCouponCode!.totalWithTax).toBe(6000);
        });

        // https://github.com/vendure-ecommerce/vendure/issues/649
        it('discounts array cleared after coupon code removed', async () => {
            const { activeOrder } = await shopClient.query<CodegenShop.GetActiveOrderQuery>(GET_ACTIVE_ORDER);

            expect(activeOrder?.discounts).toEqual([]);
        });

        it('order history records removal', async () => {
            const { activeOrder } = await shopClient.query<CodegenShop.GetActiveOrderQuery>(GET_ACTIVE_ORDER);

            expect(activeOrder!.history.items.map(i => omit(i, ['id']))).toEqual([
                {
                    type: HistoryEntryType.ORDER_STATE_TRANSITION,
                    data: {
                        from: 'Created',
                        to: 'AddingItems',
                    },
                },
                {
                    type: HistoryEntryType.ORDER_COUPON_APPLIED,
                    data: {
                        couponCode: TEST_COUPON_CODE,
                        promotionId: 'T_3',
                    },
                },
                {
                    type: HistoryEntryType.ORDER_COUPON_REMOVED,
                    data: {
                        couponCode: TEST_COUPON_CODE,
                    },
                },
            ]);
        });

        it('does not record removal of coupon code that was not added', async () => {
            const { removeCouponCode } = await shopClient.query<
                CodegenShop.RemoveCouponCodeMutation,
                CodegenShop.RemoveCouponCodeMutationVariables
            >(REMOVE_COUPON_CODE, {
                couponCode: 'NOT_THERE',
            });

            expect(removeCouponCode!.history.items.map(i => omit(i, ['id']))).toEqual([
                {
                    type: HistoryEntryType.ORDER_STATE_TRANSITION,
                    data: {
                        from: 'Created',
                        to: 'AddingItems',
                    },
                },
                {
                    type: HistoryEntryType.ORDER_COUPON_APPLIED,
                    data: {
                        couponCode: TEST_COUPON_CODE,
                        promotionId: 'T_3',
                    },
                },
                {
                    type: HistoryEntryType.ORDER_COUPON_REMOVED,
                    data: {
                        couponCode: TEST_COUPON_CODE,
                    },
                },
            ]);
        });

        describe('coupon codes in other channels', () => {
            const OTHER_CHANNEL_TOKEN = 'other-channel';
            const OTHER_CHANNEL_COUPON_CODE = 'OTHER_CHANNEL_CODE';

            beforeAll(async () => {
                const { createChannel } = await adminClient.query<
                    CreateChannel.Mutation,
                    CreateChannel.Variables
                >(CREATE_CHANNEL, {
                    input: {
                        code: 'other-channel',
                        currencyCode: CurrencyCode.GBP,
                        pricesIncludeTax: false,
                        defaultTaxZoneId: 'T_1',
                        defaultShippingZoneId: 'T_1',
                        defaultLanguageCode: LanguageCode.en,
                        token: OTHER_CHANNEL_TOKEN,
                    },
                });

                await createPromotion({
                    enabled: true,
                    name: 'Other Channel Promo',
                    couponCode: OTHER_CHANNEL_COUPON_CODE,
                    conditions: [],
                    actions: [freeOrderAction],
                });
            });

            afterAll(() => {
                shopClient.setChannelToken(E2E_DEFAULT_CHANNEL_TOKEN);
            });

            // https://github.com/vendure-ecommerce/vendure/issues/1692
            it('does not allow a couponCode from another channel', async () => {
                shopClient.setChannelToken(OTHER_CHANNEL_TOKEN);
                const { applyCouponCode } = await shopClient.query<
                    ApplyCouponCode.Mutation,
                    ApplyCouponCode.Variables
                >(APPLY_COUPON_CODE, {
                    couponCode: OTHER_CHANNEL_COUPON_CODE,
                });
                orderResultGuard.assertErrorResult(applyCouponCode);
                expect(applyCouponCode!.errorCode).toEqual('COUPON_CODE_INVALID_ERROR');
            });
        });
    });

    describe('default PromotionConditions', () => {
        beforeEach(async () => {
            await shopClient.asAnonymousUser();
        });

        it('minimumOrderAmount', async () => {
            const promotion = await createPromotion({
                enabled: true,
                name: 'Free if order total greater than 100',
                conditions: [minOrderAmountCondition(10000)],
                actions: [freeOrderAction],
            });
            const { addItemToOrder } = await shopClient.query<
                CodegenShop.AddItemToOrderMutation,
                CodegenShop.AddItemToOrderMutationVariables
            >(ADD_ITEM_TO_ORDER, {
                productVariantId: getVariantBySlug('item-5000').id,
                quantity: 1,
            });
            orderResultGuard.assertSuccess(addItemToOrder);
            expect(addItemToOrder!.totalWithTax).toBe(6000);
            expect(addItemToOrder!.discounts.length).toBe(0);

            const { adjustOrderLine } = await shopClient.query<
                CodegenShop.AdjustItemQuantityMutation,
                CodegenShop.AdjustItemQuantityMutationVariables
            >(ADJUST_ITEM_QUANTITY, {
                orderLineId: addItemToOrder!.lines[0].id,
                quantity: 2,
            });
            orderResultGuard.assertSuccess(adjustOrderLine);
            expect(adjustOrderLine!.totalWithTax).toBe(0);
            expect(adjustOrderLine!.discounts[0].description).toBe('Free if order total greater than 100');
            expect(adjustOrderLine!.discounts[0].amountWithTax).toBe(-12000);

            await deletePromotion(promotion.id);
        });

        it('atLeastNWithFacets', async () => {
            const { facets } = await adminClient.query<Codegen.GetFacetListQuery>(GET_FACET_LIST);
            const saleFacetValue = facets.items[0].values[0];
            const promotion = await createPromotion({
                enabled: true,
                name: 'Free if order contains 2 items with Sale facet value',
                conditions: [
                    {
                        code: hasFacetValues.code,
                        arguments: [
                            { name: 'minimum', value: '2' },
                            { name: 'facets', value: `["${saleFacetValue.id}"]` },
                        ],
                    },
                ],
                actions: [freeOrderAction],
            });

            const { addItemToOrder: res1 } = await shopClient.query<
                CodegenShop.AddItemToOrderMutation,
                CodegenShop.AddItemToOrderMutationVariables
            >(ADD_ITEM_TO_ORDER, {
                productVariantId: getVariantBySlug('item-sale-100').id,
                quantity: 1,
            });
            orderResultGuard.assertSuccess(res1);
            expect(res1!.totalWithTax).toBe(120);
            expect(res1!.discounts.length).toBe(0);

            const { addItemToOrder: res2 } = await shopClient.query<
                CodegenShop.AddItemToOrderMutation,
                CodegenShop.AddItemToOrderMutationVariables
            >(ADD_ITEM_TO_ORDER, {
                productVariantId: getVariantBySlug('item-sale-1000').id,
                quantity: 1,
            });
            orderResultGuard.assertSuccess(res2);
            expect(res2!.totalWithTax).toBe(0);
            expect(res2!.discounts.length).toBe(1);
            expect(res2!.totalWithTax).toBe(0);
            expect(res2!.discounts[0].description).toBe(
                'Free if order contains 2 items with Sale facet value',
            );
            expect(res2!.discounts[0].amountWithTax).toBe(-1320);

            await deletePromotion(promotion.id);
        });

        it('containsProducts', async () => {
            const item5000 = getVariantBySlug('item-5000')!;
            const item1000 = getVariantBySlug('item-1000')!;
            const promotion = await createPromotion({
                enabled: true,
                name: 'Free if buying 3 or more offer products',
                conditions: [
                    {
                        code: containsProducts.code,
                        arguments: [
                            { name: 'minimum', value: '3' },
                            {
                                name: 'productVariantIds',
                                value: JSON.stringify([item5000.id, item1000.id]),
                            },
                        ],
                    },
                ],
                actions: [freeOrderAction],
            });
<<<<<<< HEAD
            await shopClient.query<
                CodegenShop.AddItemToOrderMutation,
                CodegenShop.AddItemToOrderMutationVariables
            >(ADD_ITEM_TO_ORDER, {
=======
            await shopClient.query<AddItemToOrder.Mutation, AddItemToOrder.Variables>(ADD_ITEM_TO_ORDER, {
>>>>>>> 024c1e33
                productVariantId: item5000.id,
                quantity: 1,
            });
            const { addItemToOrder } = await shopClient.query<
                CodegenShop.AddItemToOrderMutation,
                CodegenShop.AddItemToOrderMutationVariables
            >(ADD_ITEM_TO_ORDER, {
                productVariantId: item1000.id,
                quantity: 1,
            });
            orderResultGuard.assertSuccess(addItemToOrder);
            expect(addItemToOrder!.totalWithTax).toBe(7200);
            expect(addItemToOrder!.discounts.length).toBe(0);

            const { adjustOrderLine } = await shopClient.query<
                CodegenShop.AdjustItemQuantityMutation,
                CodegenShop.AdjustItemQuantityMutationVariables
            >(ADJUST_ITEM_QUANTITY, {
                orderLineId: addItemToOrder!.lines.find(l => l.productVariant.id === item5000.id)!.id,
                quantity: 2,
            });
            orderResultGuard.assertSuccess(adjustOrderLine);
            expect(adjustOrderLine!.total).toBe(0);
            expect(adjustOrderLine!.discounts[0].description).toBe('Free if buying 3 or more offer products');
            expect(adjustOrderLine!.discounts[0].amountWithTax).toBe(-13200);

            await deletePromotion(promotion.id);
        });

        it('customerGroup', async () => {
            const { createCustomerGroup } = await adminClient.query<
                Codegen.CreateCustomerGroupMutation,
                Codegen.CreateCustomerGroupMutationVariables
            >(CREATE_CUSTOMER_GROUP, {
                input: { name: 'Test Group', customerIds: ['T_1'] },
            });

            await shopClient.asUserWithCredentials('hayden.zieme12@hotmail.com', 'test');

            const promotion = await createPromotion({
                enabled: true,
                name: 'Free for group members',
                conditions: [
                    {
                        code: customerGroup.code,
                        arguments: [{ name: 'customerGroupId', value: createCustomerGroup.id }],
                    },
                ],
                actions: [freeOrderAction],
            });

            const { addItemToOrder } = await shopClient.query<
                CodegenShop.AddItemToOrderMutation,
                CodegenShop.AddItemToOrderMutationVariables
            >(ADD_ITEM_TO_ORDER, {
                productVariantId: getVariantBySlug('item-5000').id,
                quantity: 1,
            });
            orderResultGuard.assertSuccess(addItemToOrder);
            expect(addItemToOrder!.totalWithTax).toBe(0);
            expect(addItemToOrder!.discounts.length).toBe(1);
            expect(addItemToOrder!.discounts[0].description).toBe('Free for group members');
            expect(addItemToOrder!.discounts[0].amountWithTax).toBe(-6000);

            await adminClient.query<
                Codegen.RemoveCustomersFromGroupMutation,
                Codegen.RemoveCustomersFromGroupMutationVariables
            >(REMOVE_CUSTOMERS_FROM_GROUP, {
                groupId: createCustomerGroup.id,
                customerIds: ['T_1'],
            });

            const { adjustOrderLine } = await shopClient.query<
                CodegenShop.AdjustItemQuantityMutation,
                CodegenShop.AdjustItemQuantityMutationVariables
            >(ADJUST_ITEM_QUANTITY, {
                orderLineId: addItemToOrder!.lines[0].id,
                quantity: 2,
            });
            orderResultGuard.assertSuccess(adjustOrderLine);
            expect(adjustOrderLine!.totalWithTax).toBe(12000);
            expect(adjustOrderLine!.discounts.length).toBe(0);

            await deletePromotion(promotion.id);
        });
    });

    describe('default PromotionActions', () => {
        const TAX_INCLUDED_CHANNEL_TOKEN = 'tax_included_channel';
        let taxIncludedChannel: Codegen.ChannelFragment;

        beforeAll(async () => {
            // Create a channel where the prices include tax, so we can ensure
            // that PromotionActions are working as expected when taxes are included
            const { createChannel } = await adminClient.query<
                Codegen.CreateChannelMutation,
                Codegen.CreateChannelMutationVariables
            >(CREATE_CHANNEL, {
                input: {
                    code: 'tax-included-channel',
                    currencyCode: CurrencyCode.GBP,
                    pricesIncludeTax: true,
                    defaultTaxZoneId: 'T_1',
                    defaultShippingZoneId: 'T_1',
                    defaultLanguageCode: LanguageCode.en,
                    token: TAX_INCLUDED_CHANNEL_TOKEN,
                },
            });
            taxIncludedChannel = createChannel as Codegen.ChannelFragment;
            await adminClient.query<
                Codegen.AssignProductsToChannelMutation,
                Codegen.AssignProductsToChannelMutationVariables
            >(ASSIGN_PRODUCT_TO_CHANNEL, {
                input: {
                    channelId: taxIncludedChannel.id,
                    priceFactor: 1,
                    productIds: products.map(p => p.id),
                },
            });
        });

        beforeEach(async () => {
            await shopClient.asAnonymousUser();
        });

        async function assignPromotionToTaxIncludedChannel(promotionId: string | string[]) {
            await adminClient.query<
                Codegen.AssignPromotionToChannelMutation,
                Codegen.AssignPromotionToChannelMutationVariables
            >(ASSIGN_PROMOTIONS_TO_CHANNEL, {
                input: {
                    promotionIds: Array.isArray(promotionId) ? promotionId : [promotionId],
                    channelId: taxIncludedChannel.id,
                },
            });
        }

        describe('orderPercentageDiscount', () => {
            const couponCode = '50%_off_order';
            let promotion: Codegen.PromotionFragment;

            beforeAll(async () => {
                promotion = await createPromotion({
                    enabled: true,
                    name: '20% discount on order',
                    couponCode,
                    conditions: [],
                    actions: [
                        {
                            code: orderPercentageDiscount.code,
                            arguments: [{ name: 'discount', value: '20' }],
                        },
                    ],
                });
                await assignPromotionToTaxIncludedChannel(promotion.id);
            });

            afterAll(async () => {
                await deletePromotion(promotion.id);
            });

            it('prices exclude tax', async () => {
                shopClient.setChannelToken(E2E_DEFAULT_CHANNEL_TOKEN);
                const { addItemToOrder } = await shopClient.query<
                    CodegenShop.AddItemToOrderMutation,
                    CodegenShop.AddItemToOrderMutationVariables
                >(ADD_ITEM_TO_ORDER, {
                    productVariantId: getVariantBySlug('item-5000').id,
                    quantity: 1,
                });
                orderResultGuard.assertSuccess(addItemToOrder);
                expect(addItemToOrder!.totalWithTax).toBe(6000);
                expect(addItemToOrder!.discounts.length).toBe(0);

                const { applyCouponCode } = await shopClient.query<
                    CodegenShop.ApplyCouponCodeMutation,
                    CodegenShop.ApplyCouponCodeMutationVariables
                >(APPLY_COUPON_CODE, {
                    couponCode,
                });
                orderResultGuard.assertSuccess(applyCouponCode);
                expect(applyCouponCode!.discounts.length).toBe(1);
                expect(applyCouponCode!.discounts[0].description).toBe('20% discount on order');
                expect(applyCouponCode!.totalWithTax).toBe(4800);
            });

            it('prices include tax', async () => {
                shopClient.setChannelToken(TAX_INCLUDED_CHANNEL_TOKEN);
                const { addItemToOrder } = await shopClient.query<
                    CodegenShop.AddItemToOrderMutation,
                    CodegenShop.AddItemToOrderMutationVariables
                >(ADD_ITEM_TO_ORDER, {
                    productVariantId: getVariantBySlug('item-5000').id,
                    quantity: 1,
                });
                orderResultGuard.assertSuccess(addItemToOrder);
                expect(addItemToOrder!.totalWithTax).toBe(6000);
                expect(addItemToOrder!.discounts.length).toBe(0);

                const { applyCouponCode } = await shopClient.query<
                    CodegenShop.ApplyCouponCodeMutation,
                    CodegenShop.ApplyCouponCodeMutationVariables
                >(APPLY_COUPON_CODE, {
                    couponCode,
                });
                orderResultGuard.assertSuccess(applyCouponCode);
                expect(applyCouponCode!.discounts.length).toBe(1);
                expect(applyCouponCode!.discounts[0].description).toBe('20% discount on order');
                expect(applyCouponCode!.totalWithTax).toBe(4800);
            });
        });

        describe('orderFixedDiscount', () => {
            const couponCode = '10_off_order';
            let promotion: Codegen.PromotionFragment;

            beforeAll(async () => {
                promotion = await createPromotion({
                    enabled: true,
                    name: '$10 discount on order',
                    couponCode,
                    conditions: [],
                    actions: [
                        {
                            code: orderFixedDiscount.code,
                            arguments: [{ name: 'discount', value: '1000' }],
                        },
                    ],
                });
                await assignPromotionToTaxIncludedChannel(promotion.id);
            });

            afterAll(async () => {
                await deletePromotion(promotion.id);
                shopClient.setChannelToken(E2E_DEFAULT_CHANNEL_TOKEN);
            });

            it('prices exclude tax', async () => {
                shopClient.setChannelToken(E2E_DEFAULT_CHANNEL_TOKEN);
                const { addItemToOrder } = await shopClient.query<
                    CodegenShop.AddItemToOrderMutation,
                    CodegenShop.AddItemToOrderMutationVariables
                >(ADD_ITEM_TO_ORDER, {
                    productVariantId: getVariantBySlug('item-5000').id,
                    quantity: 1,
                });
                orderResultGuard.assertSuccess(addItemToOrder);
                expect(addItemToOrder!.total).toBe(5000);
                expect(addItemToOrder!.totalWithTax).toBe(6000);
                expect(addItemToOrder!.discounts.length).toBe(0);

                const { applyCouponCode } = await shopClient.query<
                    CodegenShop.ApplyCouponCodeMutation,
                    CodegenShop.ApplyCouponCodeMutationVariables
                >(APPLY_COUPON_CODE, {
                    couponCode,
                });
                orderResultGuard.assertSuccess(applyCouponCode);
                expect(applyCouponCode!.discounts.length).toBe(1);
                expect(applyCouponCode!.discounts[0].description).toBe('$10 discount on order');
                expect(applyCouponCode!.total).toBe(4000);
                expect(applyCouponCode!.totalWithTax).toBe(4800);
            });

            it('prices include tax', async () => {
                shopClient.setChannelToken(TAX_INCLUDED_CHANNEL_TOKEN);
                const { addItemToOrder } = await shopClient.query<
                    CodegenShop.AddItemToOrderMutation,
                    CodegenShop.AddItemToOrderMutationVariables
                >(ADD_ITEM_TO_ORDER, {
                    productVariantId: getVariantBySlug('item-5000').id,
                    quantity: 1,
                });
                orderResultGuard.assertSuccess(addItemToOrder);
                expect(addItemToOrder!.totalWithTax).toBe(6000);
                expect(addItemToOrder!.discounts.length).toBe(0);

                const { applyCouponCode } = await shopClient.query<
                    CodegenShop.ApplyCouponCodeMutation,
                    CodegenShop.ApplyCouponCodeMutationVariables
                >(APPLY_COUPON_CODE, {
                    couponCode,
                });
                orderResultGuard.assertSuccess(applyCouponCode);
                expect(applyCouponCode!.discounts.length).toBe(1);
                expect(applyCouponCode!.discounts[0].description).toBe('$10 discount on order');
                expect(applyCouponCode!.totalWithTax).toBe(5000);
            });

            it('does not result in negative total when shipping is included', async () => {
                shopClient.setChannelToken(E2E_DEFAULT_CHANNEL_TOKEN);
                const { addItemToOrder } = await shopClient.query<
                    AddItemToOrder.Mutation,
                    AddItemToOrder.Variables
                >(ADD_ITEM_TO_ORDER, {
                    productVariantId: getVariantBySlug('item-100').id,
                    quantity: 1,
                });
                orderResultGuard.assertSuccess(addItemToOrder);
                expect(addItemToOrder!.totalWithTax).toBe(120);
                expect(addItemToOrder!.discounts.length).toBe(0);

                const { setOrderShippingMethod } = await shopClient.query<
                    SetShippingMethodMutation,
                    SetShippingMethodMutationVariables
                >(SET_SHIPPING_METHOD, {
                    id: 'T_1',
                });
                orderResultGuard.assertSuccess(setOrderShippingMethod);
                expect(setOrderShippingMethod.totalWithTax).toBe(620);

                const { applyCouponCode } = await shopClient.query<
                    ApplyCouponCode.Mutation,
                    ApplyCouponCode.Variables
                >(APPLY_COUPON_CODE, {
                    couponCode,
                });
                orderResultGuard.assertSuccess(applyCouponCode);
                expect(applyCouponCode!.discounts.length).toBe(1);
                expect(applyCouponCode!.discounts[0].description).toBe('$10 discount on order');
                expect(applyCouponCode!.subTotalWithTax).toBe(0);
                expect(applyCouponCode!.totalWithTax).toBe(500); // shipping price
            });
        });

        describe('discountOnItemWithFacets', () => {
            const couponCode = '50%_off_sale_items';
            let promotion: Codegen.PromotionFragment;
            function getItemSale1Line<
                T extends Array<
                    | CodegenShop.UpdatedOrderFragment['lines'][number]
                    | CodegenShop.TestOrderFragmentFragment['lines'][number]
                >,
            >(lines: T): T[number] {
                return lines.find(l => l.productVariant.id === getVariantBySlug('item-sale-100').id)!;
            }

            beforeAll(async () => {
                const { facets } = await adminClient.query<Codegen.GetFacetListQuery>(GET_FACET_LIST);
                const saleFacetValue = facets.items[0].values[0];
                promotion = await createPromotion({
                    enabled: true,
                    name: '50% off sale items',
                    couponCode,
                    conditions: [],
                    actions: [
                        {
                            code: discountOnItemWithFacets.code,
                            arguments: [
                                { name: 'discount', value: '50' },
                                { name: 'facets', value: `["${saleFacetValue.id}"]` },
                            ],
                        },
                    ],
                });
                await assignPromotionToTaxIncludedChannel(promotion.id);
            });

            afterAll(async () => {
                await deletePromotion(promotion.id);
                shopClient.setChannelToken(E2E_DEFAULT_CHANNEL_TOKEN);
            });

            it('prices exclude tax', async () => {
                await shopClient.query<
                    CodegenShop.AddItemToOrderMutation,
                    CodegenShop.AddItemToOrderMutationVariables
                >(ADD_ITEM_TO_ORDER, {
                    productVariantId: getVariantBySlug('item-1000').id,
                    quantity: 1,
                });
                await shopClient.query<
                    CodegenShop.AddItemToOrderMutation,
                    CodegenShop.AddItemToOrderMutationVariables
                >(ADD_ITEM_TO_ORDER, {
                    productVariantId: getVariantBySlug('item-sale-1000').id,
                    quantity: 1,
                });
                const { addItemToOrder } = await shopClient.query<
                    CodegenShop.AddItemToOrderMutation,
                    CodegenShop.AddItemToOrderMutationVariables
                >(ADD_ITEM_TO_ORDER, {
                    productVariantId: getVariantBySlug('item-sale-100').id,
                    quantity: 2,
                });

                orderResultGuard.assertSuccess(addItemToOrder);
                expect(addItemToOrder!.discounts.length).toBe(0);
                expect(getItemSale1Line(addItemToOrder!.lines).discounts.length).toBe(0);
                expect(addItemToOrder!.total).toBe(2200);
                expect(addItemToOrder!.totalWithTax).toBe(2640);

                const { applyCouponCode } = await shopClient.query<
                    CodegenShop.ApplyCouponCodeMutation,
                    CodegenShop.ApplyCouponCodeMutationVariables
                >(APPLY_COUPON_CODE, {
                    couponCode,
                });
                orderResultGuard.assertSuccess(applyCouponCode);

                expect(applyCouponCode!.total).toBe(1600);
                expect(applyCouponCode!.totalWithTax).toBe(1920);
                expect(getItemSale1Line(applyCouponCode!.lines).discounts.length).toBe(1); // 1x promotion

                const { removeCouponCode } = await shopClient.query<
                    CodegenShop.RemoveCouponCodeMutation,
                    CodegenShop.RemoveCouponCodeMutationVariables
                >(REMOVE_COUPON_CODE, {
                    couponCode,
                });

                expect(getItemSale1Line(removeCouponCode!.lines).discounts.length).toBe(0);
                expect(removeCouponCode!.total).toBe(2200);
                expect(removeCouponCode!.totalWithTax).toBe(2640);

                const { activeOrder } = await shopClient.query<CodegenShop.GetActiveOrderQuery>(
                    GET_ACTIVE_ORDER,
                );
                expect(getItemSale1Line(activeOrder!.lines).discounts.length).toBe(0);
                expect(activeOrder!.total).toBe(2200);
                expect(activeOrder!.totalWithTax).toBe(2640);
            });

            it('prices include tax', async () => {
                shopClient.setChannelToken(TAX_INCLUDED_CHANNEL_TOKEN);
                await shopClient.query<
                    CodegenShop.AddItemToOrderMutation,
                    CodegenShop.AddItemToOrderMutationVariables
                >(ADD_ITEM_TO_ORDER, {
                    productVariantId: getVariantBySlug('item-1000').id,
                    quantity: 1,
                });
                await shopClient.query<
                    CodegenShop.AddItemToOrderMutation,
                    CodegenShop.AddItemToOrderMutationVariables
                >(ADD_ITEM_TO_ORDER, {
                    productVariantId: getVariantBySlug('item-sale-1000').id,
                    quantity: 1,
                });
                const { addItemToOrder } = await shopClient.query<
                    CodegenShop.AddItemToOrderMutation,
                    CodegenShop.AddItemToOrderMutationVariables
                >(ADD_ITEM_TO_ORDER, {
                    productVariantId: getVariantBySlug('item-sale-100').id,
                    quantity: 2,
                });

                orderResultGuard.assertSuccess(addItemToOrder);
                expect(addItemToOrder!.discounts.length).toBe(0);
                expect(getItemSale1Line(addItemToOrder!.lines).discounts.length).toBe(0);
                expect(addItemToOrder!.total).toBe(2200);
                expect(addItemToOrder!.totalWithTax).toBe(2640);

                const { applyCouponCode } = await shopClient.query<
                    CodegenShop.ApplyCouponCodeMutation,
                    CodegenShop.ApplyCouponCodeMutationVariables
                >(APPLY_COUPON_CODE, {
                    couponCode,
                });
                orderResultGuard.assertSuccess(applyCouponCode);

                expect(applyCouponCode!.total).toBe(1600);
                expect(applyCouponCode!.totalWithTax).toBe(1920);
                expect(getItemSale1Line(applyCouponCode!.lines).discounts.length).toBe(1); // 1x promotion

                const { removeCouponCode } = await shopClient.query<
                    CodegenShop.RemoveCouponCodeMutation,
                    CodegenShop.RemoveCouponCodeMutationVariables
                >(REMOVE_COUPON_CODE, {
                    couponCode,
                });

                expect(getItemSale1Line(removeCouponCode!.lines).discounts.length).toBe(0);
                expect(removeCouponCode!.total).toBe(2200);
                expect(removeCouponCode!.totalWithTax).toBe(2640);

                const { activeOrder } = await shopClient.query<CodegenShop.GetActiveOrderQuery>(
                    GET_ACTIVE_ORDER,
                );
                expect(getItemSale1Line(activeOrder!.lines).discounts.length).toBe(0);
                expect(activeOrder!.total).toBe(2200);
                expect(activeOrder!.totalWithTax).toBe(2640);
            });
        });

        describe('productsPercentageDiscount', () => {
            const couponCode = '50%_off_product';
            let promotion: Codegen.PromotionFragment;

            beforeAll(async () => {
                promotion = await createPromotion({
                    enabled: true,
                    name: '50% off product',
                    couponCode,
                    conditions: [],
                    actions: [
                        {
                            code: productsPercentageDiscount.code,
                            arguments: [
                                { name: 'discount', value: '50' },
                                {
                                    name: 'productVariantIds',
                                    value: `["${getVariantBySlug('item-5000').id}"]`,
                                },
                            ],
                        },
                    ],
                });
                await assignPromotionToTaxIncludedChannel(promotion.id);
            });

            afterAll(async () => {
                await deletePromotion(promotion.id);
                shopClient.setChannelToken(E2E_DEFAULT_CHANNEL_TOKEN);
            });

            it('prices exclude tax', async () => {
                const { addItemToOrder } = await shopClient.query<
                    CodegenShop.AddItemToOrderMutation,
                    CodegenShop.AddItemToOrderMutationVariables
                >(ADD_ITEM_TO_ORDER, {
                    productVariantId: getVariantBySlug('item-5000').id,
                    quantity: 1,
                });
                orderResultGuard.assertSuccess(addItemToOrder);
                expect(addItemToOrder!.discounts.length).toBe(0);
                expect(addItemToOrder!.lines[0].discounts.length).toBe(0);
                expect(addItemToOrder!.total).toBe(5000);
                expect(addItemToOrder!.totalWithTax).toBe(6000);

                const { applyCouponCode } = await shopClient.query<
                    CodegenShop.ApplyCouponCodeMutation,
                    CodegenShop.ApplyCouponCodeMutationVariables
                >(APPLY_COUPON_CODE, {
                    couponCode,
                });
                orderResultGuard.assertSuccess(applyCouponCode);

                expect(applyCouponCode!.total).toBe(2500);
                expect(applyCouponCode!.totalWithTax).toBe(3000);
                expect(applyCouponCode!.lines[0].discounts.length).toBe(1); // 1x promotion
            });

            it('prices include tax', async () => {
                shopClient.setChannelToken(TAX_INCLUDED_CHANNEL_TOKEN);
                const { addItemToOrder } = await shopClient.query<
                    CodegenShop.AddItemToOrderMutation,
                    CodegenShop.AddItemToOrderMutationVariables
                >(ADD_ITEM_TO_ORDER, {
                    productVariantId: getVariantBySlug('item-5000').id,
                    quantity: 1,
                });
                orderResultGuard.assertSuccess(addItemToOrder);
                expect(addItemToOrder!.discounts.length).toBe(0);
                expect(addItemToOrder!.lines[0].discounts.length).toBe(0);
                expect(addItemToOrder!.total).toBe(5000);
                expect(addItemToOrder!.totalWithTax).toBe(6000);

                const { applyCouponCode } = await shopClient.query<
                    CodegenShop.ApplyCouponCodeMutation,
                    CodegenShop.ApplyCouponCodeMutationVariables
                >(APPLY_COUPON_CODE, {
                    couponCode,
                });
                orderResultGuard.assertSuccess(applyCouponCode);

                expect(applyCouponCode!.total).toBe(2500);
                expect(applyCouponCode!.totalWithTax).toBe(3000);
                expect(applyCouponCode!.lines[0].discounts.length).toBe(1); // 1x promotion
            });
        });

        describe('freeShipping', () => {
            const couponCode = 'FREE_SHIPPING';
            let promotion: Codegen.PromotionFragment;

            // The test shipping method needs to be created in each Channel, since ShippingMethods
            // are ChannelAware
            async function createTestShippingMethod(channelToken: string) {
                adminClient.setChannelToken(channelToken);
                const result = await adminClient.query<
                    Codegen.CreateShippingMethodMutation,
                    Codegen.CreateShippingMethodMutationVariables
                >(CREATE_SHIPPING_METHOD, {
                    input: {
                        code: 'test-method',
                        fulfillmentHandler: manualFulfillmentHandler.code,
                        checker: {
                            code: defaultShippingEligibilityChecker.code,
                            arguments: [
                                {
                                    name: 'orderMinimum',
                                    value: '0',
                                },
                            ],
                        },
                        calculator: {
                            code: defaultShippingCalculator.code,
                            arguments: [
                                { name: 'rate', value: '345' },
                                { name: 'includesTax', value: 'auto' },
                                { name: 'taxRate', value: '20' },
                            ],
                        },
                        translations: [
                            { languageCode: LanguageCode.en, name: 'test method', description: '' },
                        ],
                    },
                });
                adminClient.setChannelToken(E2E_DEFAULT_CHANNEL_TOKEN);
                return result.createShippingMethod;
            }

            beforeAll(async () => {
                promotion = await createPromotion({
                    enabled: true,
                    name: 'Free shipping',
                    couponCode,
                    conditions: [],
                    actions: [
                        {
                            code: freeShipping.code,
                            arguments: [],
                        },
                    ],
                });
                await assignPromotionToTaxIncludedChannel(promotion.id);
            });

            afterAll(async () => {
                await deletePromotion(promotion.id);
                shopClient.setChannelToken(E2E_DEFAULT_CHANNEL_TOKEN);
            });

            it('prices exclude tax', async () => {
                const { addItemToOrder } = await shopClient.query<
                    CodegenShop.AddItemToOrderMutation,
                    CodegenShop.AddItemToOrderMutationVariables
                >(ADD_ITEM_TO_ORDER, {
                    productVariantId: getVariantBySlug('item-5000').id,
                    quantity: 1,
                });
                const method = await createTestShippingMethod(E2E_DEFAULT_CHANNEL_TOKEN);
                const { setOrderShippingMethod } = await shopClient.query<
                    CodegenShop.SetShippingMethodMutation,
                    CodegenShop.SetShippingMethodMutationVariables
                >(SET_SHIPPING_METHOD, {
                    id: method.id,
                });
                orderResultGuard.assertSuccess(setOrderShippingMethod);
                expect(setOrderShippingMethod.discounts).toEqual([]);
                expect(setOrderShippingMethod.shipping).toBe(345);
                expect(setOrderShippingMethod.shippingWithTax).toBe(414);
                expect(setOrderShippingMethod.total).toBe(5345);
                expect(setOrderShippingMethod.totalWithTax).toBe(6414);

                const { applyCouponCode } = await shopClient.query<
                    CodegenShop.ApplyCouponCodeMutation,
                    CodegenShop.ApplyCouponCodeMutationVariables
                >(APPLY_COUPON_CODE, {
                    couponCode,
                });
                orderResultGuard.assertSuccess(applyCouponCode);

                expect(applyCouponCode.discounts.length).toBe(1);
                expect(applyCouponCode.discounts[0].description).toBe('Free shipping');
                expect(applyCouponCode.shipping).toBe(0);
                expect(applyCouponCode.shippingWithTax).toBe(0);
                expect(applyCouponCode.total).toBe(5000);
                expect(applyCouponCode.totalWithTax).toBe(6000);
            });

            it('prices include tax', async () => {
                shopClient.setChannelToken(TAX_INCLUDED_CHANNEL_TOKEN);
                const { addItemToOrder } = await shopClient.query<
                    CodegenShop.AddItemToOrderMutation,
                    CodegenShop.AddItemToOrderMutationVariables
                >(ADD_ITEM_TO_ORDER, {
                    productVariantId: getVariantBySlug('item-5000').id,
                    quantity: 1,
                });
                const method = await createTestShippingMethod(TAX_INCLUDED_CHANNEL_TOKEN);
                const { setOrderShippingMethod } = await shopClient.query<
                    CodegenShop.SetShippingMethodMutation,
                    CodegenShop.SetShippingMethodMutationVariables
                >(SET_SHIPPING_METHOD, {
                    id: method.id,
                });
                orderResultGuard.assertSuccess(setOrderShippingMethod);
                expect(setOrderShippingMethod.discounts).toEqual([]);
                expect(setOrderShippingMethod.shipping).toBe(287);
                expect(setOrderShippingMethod.shippingWithTax).toBe(345);
                expect(setOrderShippingMethod.total).toBe(5287);
                expect(setOrderShippingMethod.totalWithTax).toBe(6345);

                const { applyCouponCode } = await shopClient.query<
                    CodegenShop.ApplyCouponCodeMutation,
                    CodegenShop.ApplyCouponCodeMutationVariables
                >(APPLY_COUPON_CODE, {
                    couponCode,
                });
                orderResultGuard.assertSuccess(applyCouponCode);

                expect(applyCouponCode.discounts.length).toBe(1);
                expect(applyCouponCode.discounts[0].description).toBe('Free shipping');
                expect(applyCouponCode.shipping).toBe(0);
                expect(applyCouponCode.shippingWithTax).toBe(0);
                expect(applyCouponCode.total).toBe(5000);
                expect(applyCouponCode.totalWithTax).toBe(6000);
            });

            // https://github.com/vendure-ecommerce/vendure/pull/1150
            it('shipping discounts get correctly removed', async () => {
                shopClient.setChannelToken(TAX_INCLUDED_CHANNEL_TOKEN);
                const { addItemToOrder } = await shopClient.query<
                    CodegenShop.AddItemToOrderMutation,
                    CodegenShop.AddItemToOrderMutationVariables
                >(ADD_ITEM_TO_ORDER, {
                    productVariantId: getVariantBySlug('item-5000').id,
                    quantity: 1,
                });
                const method = await createTestShippingMethod(TAX_INCLUDED_CHANNEL_TOKEN);
                const { setOrderShippingMethod } = await shopClient.query<
                    CodegenShop.SetShippingMethodMutation,
                    CodegenShop.SetShippingMethodMutationVariables
                >(SET_SHIPPING_METHOD, {
                    id: method.id,
                });
                orderResultGuard.assertSuccess(setOrderShippingMethod);
                expect(setOrderShippingMethod.discounts).toEqual([]);
                expect(setOrderShippingMethod.shippingWithTax).toBe(345);

                const { applyCouponCode } = await shopClient.query<
                    CodegenShop.ApplyCouponCodeMutation,
                    CodegenShop.ApplyCouponCodeMutationVariables
                >(APPLY_COUPON_CODE, {
                    couponCode,
                });
                orderResultGuard.assertSuccess(applyCouponCode);

                expect(applyCouponCode.discounts.length).toBe(1);
                expect(applyCouponCode.discounts[0].description).toBe('Free shipping');
                expect(applyCouponCode.shippingWithTax).toBe(0);

                const { removeCouponCode } = await shopClient.query<
                    CodegenShop.RemoveCouponCodeMutation,
                    CodegenShop.RemoveCouponCodeMutationVariables
                >(REMOVE_COUPON_CODE, {
                    couponCode,
                });

                orderResultGuard.assertSuccess(removeCouponCode);
                expect(removeCouponCode.discounts).toEqual([]);
                expect(removeCouponCode.shippingWithTax).toBe(345);
            });
        });

        describe('multiple promotions simultaneously', () => {
            const saleItem50pcOffCoupon = 'CODE1';
            const order15pcOffCoupon = 'CODE2';
            let promotion1: Codegen.PromotionFragment;
            let promotion2: Codegen.PromotionFragment;

            beforeAll(async () => {
                const { facets } = await adminClient.query<Codegen.GetFacetListQuery>(GET_FACET_LIST);
                const saleFacetValue = facets.items[0].values[0];
                promotion1 = await createPromotion({
                    enabled: true,
                    name: 'item promo',
                    couponCode: saleItem50pcOffCoupon,
                    conditions: [],
                    actions: [
                        {
                            code: discountOnItemWithFacets.code,
                            arguments: [
                                { name: 'discount', value: '50' },
                                { name: 'facets', value: `["${saleFacetValue.id}"]` },
                            ],
                        },
                    ],
                });
                promotion2 = await createPromotion({
                    enabled: true,
                    name: 'order promo',
                    couponCode: order15pcOffCoupon,
                    conditions: [],
                    actions: [
                        {
                            code: orderPercentageDiscount.code,
                            arguments: [{ name: 'discount', value: '15' }],
                        },
                    ],
                });
                await assignPromotionToTaxIncludedChannel([promotion1.id, promotion2.id]);
            });

            afterAll(async () => {
                await deletePromotion(promotion1.id);
                await deletePromotion(promotion2.id);
                shopClient.setChannelToken(E2E_DEFAULT_CHANNEL_TOKEN);
            });

            it('prices exclude tax', async () => {
                await shopClient.query<
                    CodegenShop.AddItemToOrderMutation,
                    CodegenShop.AddItemToOrderMutationVariables
                >(ADD_ITEM_TO_ORDER, {
                    productVariantId: getVariantBySlug('item-sale-1000').id,
                    quantity: 2,
                });
                await shopClient.query<
                    CodegenShop.AddItemToOrderMutation,
                    CodegenShop.AddItemToOrderMutationVariables
                >(ADD_ITEM_TO_ORDER, {
                    productVariantId: getVariantBySlug('item-5000').id,
                    quantity: 1,
                });

                // Apply the OrderItem-level promo
                const { applyCouponCode: apply1 } = await shopClient.query<
                    CodegenShop.ApplyCouponCodeMutation,
                    CodegenShop.ApplyCouponCodeMutationVariables
                >(APPLY_COUPON_CODE, {
                    couponCode: saleItem50pcOffCoupon,
                });
                orderResultGuard.assertSuccess(apply1);
                const saleItemLine = apply1.lines.find(
                    l => l.productVariant.id === getVariantBySlug('item-sale-1000').id,
                )!;
                expect(saleItemLine.discounts.length).toBe(1); // 1x promotion
                expect(
                    saleItemLine.discounts.find(a => a.type === AdjustmentType.PROMOTION)?.description,
                ).toBe('item promo');
                expect(apply1.discounts.length).toBe(1);
                expect(apply1.total).toBe(6000);
                expect(apply1.totalWithTax).toBe(7200);

                // Apply the Order-level promo
                const { applyCouponCode: apply2 } = await shopClient.query<
                    CodegenShop.ApplyCouponCodeMutation,
                    CodegenShop.ApplyCouponCodeMutationVariables
                >(APPLY_COUPON_CODE, {
                    couponCode: order15pcOffCoupon,
                });
                orderResultGuard.assertSuccess(apply2);

                expect(apply2.discounts.map(d => d.description).sort()).toEqual([
                    'item promo',
                    'order promo',
                ]);
                expect(apply2.total).toBe(5100);
                expect(apply2.totalWithTax).toBe(6120);
            });

            it('prices include tax', async () => {
                shopClient.setChannelToken(TAX_INCLUDED_CHANNEL_TOKEN);
                await shopClient.query<
                    CodegenShop.AddItemToOrderMutation,
                    CodegenShop.AddItemToOrderMutationVariables
                >(ADD_ITEM_TO_ORDER, {
                    productVariantId: getVariantBySlug('item-sale-1000').id,
                    quantity: 2,
                });
                await shopClient.query<
                    CodegenShop.AddItemToOrderMutation,
                    CodegenShop.AddItemToOrderMutationVariables
                >(ADD_ITEM_TO_ORDER, {
                    productVariantId: getVariantBySlug('item-5000').id,
                    quantity: 1,
                });

                // Apply the OrderItem-level promo
                const { applyCouponCode: apply1 } = await shopClient.query<
                    CodegenShop.ApplyCouponCodeMutation,
                    CodegenShop.ApplyCouponCodeMutationVariables
                >(APPLY_COUPON_CODE, {
                    couponCode: saleItem50pcOffCoupon,
                });
                orderResultGuard.assertSuccess(apply1);
                const saleItemLine = apply1.lines.find(
                    l => l.productVariant.id === getVariantBySlug('item-sale-1000').id,
                )!;
                expect(saleItemLine.discounts.length).toBe(1); // 1x promotion
                expect(
                    saleItemLine.discounts.find(a => a.type === AdjustmentType.PROMOTION)?.description,
                ).toBe('item promo');
                expect(apply1.discounts.length).toBe(1);
                expect(apply1.total).toBe(6000);
                expect(apply1.totalWithTax).toBe(7200);

                // Apply the Order-level promo
                const { applyCouponCode: apply2 } = await shopClient.query<
                    CodegenShop.ApplyCouponCodeMutation,
                    CodegenShop.ApplyCouponCodeMutationVariables
                >(APPLY_COUPON_CODE, {
                    couponCode: order15pcOffCoupon,
                });
                orderResultGuard.assertSuccess(apply2);

                expect(apply2.discounts.map(d => d.description).sort()).toEqual([
                    'item promo',
                    'order promo',
                ]);
                expect(apply2.total).toBe(5100);
                expect(apply2.totalWithTax).toBe(6120);
            });
        });
    });

    describe('per-customer usage limit', () => {
        const TEST_COUPON_CODE = 'TESTCOUPON';
        const orderGuard: ErrorResultGuard<CodegenShop.TestOrderWithPaymentsFragment> =
            createErrorResultGuard(input => !!input.lines);
        let promoWithUsageLimit: Codegen.PromotionFragment;

        beforeAll(async () => {
            promoWithUsageLimit = await createPromotion({
                enabled: true,
                name: 'Free with test coupon',
                couponCode: TEST_COUPON_CODE,
                perCustomerUsageLimit: 1,
                conditions: [],
                actions: [freeOrderAction],
            });
        });

        afterAll(async () => {
            await deletePromotion(promoWithUsageLimit.id);
        });

        async function createNewActiveOrder() {
            const { addItemToOrder } = await shopClient.query<
                CodegenShop.AddItemToOrderMutation,
                CodegenShop.AddItemToOrderMutationVariables
            >(ADD_ITEM_TO_ORDER, {
                productVariantId: getVariantBySlug('item-5000').id,
                quantity: 1,
            });
            return addItemToOrder;
        }

        describe('guest customer', () => {
            const GUEST_EMAIL_ADDRESS = 'guest@test.com';
            let orderCode: string;

            function addGuestCustomerToOrder() {
                return shopClient.query<
                    CodegenShop.SetCustomerForOrderMutation,
                    CodegenShop.SetCustomerForOrderMutationVariables
                >(SET_CUSTOMER, {
                    input: {
                        emailAddress: GUEST_EMAIL_ADDRESS,
                        firstName: 'Guest',
                        lastName: 'Customer',
                    },
                });
            }

            it('allows initial usage', async () => {
                await shopClient.asAnonymousUser();
                await createNewActiveOrder();
                await addGuestCustomerToOrder();

                const { applyCouponCode } = await shopClient.query<
                    CodegenShop.ApplyCouponCodeMutation,
                    CodegenShop.ApplyCouponCodeMutationVariables
                >(APPLY_COUPON_CODE, { couponCode: TEST_COUPON_CODE });
                orderResultGuard.assertSuccess(applyCouponCode);

                expect(applyCouponCode!.totalWithTax).toBe(0);
                expect(applyCouponCode!.couponCodes).toEqual([TEST_COUPON_CODE]);

                await proceedToArrangingPayment(shopClient);
                const order = await addPaymentToOrder(shopClient, testSuccessfulPaymentMethod);
                orderGuard.assertSuccess(order);

                expect(order.state).toBe('PaymentSettled');
                expect(order.active).toBe(false);
                orderCode = order.code;
            });

            it('adds Promotions to Order once payment arranged', async () => {
                const { orderByCode } = await shopClient.query<
                    CodegenShop.GetOrderPromotionsByCodeQuery,
                    CodegenShop.GetOrderPromotionsByCodeQueryVariables
                >(GET_ORDER_PROMOTIONS_BY_CODE, {
                    code: orderCode,
                });
                expect(orderByCode!.promotions.map(pick(['name']))).toEqual([
                    { name: 'Free with test coupon' },
                ]);
            });

            it('returns error result when usage exceeds limit', async () => {
                await shopClient.asAnonymousUser();
                await createNewActiveOrder();
                await addGuestCustomerToOrder();

                const { applyCouponCode } = await shopClient.query<
                    CodegenShop.ApplyCouponCodeMutation,
                    CodegenShop.ApplyCouponCodeMutationVariables
                >(APPLY_COUPON_CODE, { couponCode: TEST_COUPON_CODE });
                orderResultGuard.assertErrorResult(applyCouponCode);

                expect(applyCouponCode.message).toEqual(
                    'Coupon code cannot be used more than once per customer',
                );
            });

            it('removes couponCode from order when adding customer after code applied', async () => {
                await shopClient.asAnonymousUser();
                await createNewActiveOrder();

                const { applyCouponCode } = await shopClient.query<
                    CodegenShop.ApplyCouponCodeMutation,
                    CodegenShop.ApplyCouponCodeMutationVariables
                >(APPLY_COUPON_CODE, { couponCode: TEST_COUPON_CODE });
                orderResultGuard.assertSuccess(applyCouponCode);

                expect(applyCouponCode!.totalWithTax).toBe(0);
                expect(applyCouponCode!.couponCodes).toEqual([TEST_COUPON_CODE]);

                await addGuestCustomerToOrder();

                const { activeOrder } = await shopClient.query<CodegenShop.GetActiveOrderQuery>(
                    GET_ACTIVE_ORDER,
                );
                expect(activeOrder!.couponCodes).toEqual([]);
                expect(activeOrder!.totalWithTax).toBe(6000);
            });
        });

        describe('signed-in customer', () => {
            function logInAsRegisteredCustomer() {
                return shopClient.asUserWithCredentials('hayden.zieme12@hotmail.com', 'test');
            }

            let orderId: string;

            it('allows initial usage', async () => {
                await logInAsRegisteredCustomer();
                await createNewActiveOrder();
                const { applyCouponCode } = await shopClient.query<
                    CodegenShop.ApplyCouponCodeMutation,
                    CodegenShop.ApplyCouponCodeMutationVariables
                >(APPLY_COUPON_CODE, { couponCode: TEST_COUPON_CODE });
                orderResultGuard.assertSuccess(applyCouponCode);

                expect(applyCouponCode!.totalWithTax).toBe(0);
                expect(applyCouponCode!.couponCodes).toEqual([TEST_COUPON_CODE]);

                await proceedToArrangingPayment(shopClient);
                const order = await addPaymentToOrder(shopClient, testSuccessfulPaymentMethod);
                orderGuard.assertSuccess(order);
                orderId = order.id;

                expect(order.state).toBe('PaymentSettled');
                expect(order.active).toBe(false);
            });

            it('returns error result when usage exceeds limit', async () => {
                await logInAsRegisteredCustomer();
                await createNewActiveOrder();
                const { applyCouponCode } = await shopClient.query<
                    CodegenShop.ApplyCouponCodeMutation,
                    CodegenShop.ApplyCouponCodeMutationVariables
                >(APPLY_COUPON_CODE, { couponCode: TEST_COUPON_CODE });
                orderResultGuard.assertErrorResult(applyCouponCode);
                expect(applyCouponCode.message).toEqual(
                    'Coupon code cannot be used more than once per customer',
                );
                expect(applyCouponCode.errorCode).toBe(ErrorCode.COUPON_CODE_LIMIT_ERROR);
            });

            it('removes couponCode from order when logging in after code applied', async () => {
                await shopClient.asAnonymousUser();
                await createNewActiveOrder();
                const { applyCouponCode } = await shopClient.query<
                    CodegenShop.ApplyCouponCodeMutation,
                    CodegenShop.ApplyCouponCodeMutationVariables
                >(APPLY_COUPON_CODE, { couponCode: TEST_COUPON_CODE });
                orderResultGuard.assertSuccess(applyCouponCode);

                expect(applyCouponCode!.couponCodes).toEqual([TEST_COUPON_CODE]);
                expect(applyCouponCode!.totalWithTax).toBe(0);

                await logInAsRegisteredCustomer();

                const { activeOrder } = await shopClient.query<CodegenShop.GetActiveOrderQuery>(
                    GET_ACTIVE_ORDER,
                );
                expect(activeOrder!.totalWithTax).toBe(6000);
                expect(activeOrder!.couponCodes).toEqual([]);
            });

            // https://github.com/vendure-ecommerce/vendure/issues/1466
            it('cancelled orders do not count against usage limit', async () => {
                const { cancelOrder } = await adminClient.query<
                    Codegen.CancelOrderMutation,
                    Codegen.CancelOrderMutationVariables
                >(CANCEL_ORDER, {
                    input: {
                        orderId,
                        cancelShipping: true,
                        reason: 'request',
                    },
                });
                orderResultGuard.assertSuccess(cancelOrder);
                expect(cancelOrder.state).toBe('Cancelled');

                await logInAsRegisteredCustomer();
                await createNewActiveOrder();
                const { applyCouponCode } = await shopClient.query<
                    CodegenShop.ApplyCouponCodeMutation,
                    CodegenShop.ApplyCouponCodeMutationVariables
                >(APPLY_COUPON_CODE, { couponCode: TEST_COUPON_CODE });
                orderResultGuard.assertSuccess(applyCouponCode);

                expect(applyCouponCode!.totalWithTax).toBe(0);
                expect(applyCouponCode!.couponCodes).toEqual([TEST_COUPON_CODE]);
            });
        });
    });

    // https://github.com/vendure-ecommerce/vendure/issues/710
    it('removes order-level discount made invalid by removing OrderLine', async () => {
        const promotion = await createPromotion({
            enabled: true,
            name: 'Test Promo',
            conditions: [minOrderAmountCondition(10000)],
            actions: [
                {
                    code: orderFixedDiscount.code,
                    arguments: [{ name: 'discount', value: '1000' }],
                },
            ],
        });

        await shopClient.asAnonymousUser();
        await shopClient.query<
            CodegenShop.AddItemToOrderMutation,
            CodegenShop.AddItemToOrderMutationVariables
        >(ADD_ITEM_TO_ORDER, {
            productVariantId: getVariantBySlug('item-1000').id,
            quantity: 8,
        });
        const { addItemToOrder } = await shopClient.query<
            CodegenShop.AddItemToOrderMutation,
            CodegenShop.AddItemToOrderMutationVariables
        >(ADD_ITEM_TO_ORDER, {
            productVariantId: getVariantBySlug('item-5000').id,
            quantity: 1,
        });
        orderResultGuard.assertSuccess(addItemToOrder);
        expect(addItemToOrder!.discounts.length).toBe(1);
        expect(addItemToOrder!.discounts[0].description).toBe('Test Promo');

        const { activeOrder: check1 } = await shopClient.query<CodegenShop.GetActiveOrderQuery>(
            GET_ACTIVE_ORDER,
        );
        expect(check1!.discounts.length).toBe(1);
        expect(check1!.discounts[0].description).toBe('Test Promo');

        const { removeOrderLine } = await shopClient.query<
            CodegenShop.RemoveItemFromOrderMutation,
            CodegenShop.RemoveItemFromOrderMutationVariables
        >(REMOVE_ITEM_FROM_ORDER, {
            orderLineId: addItemToOrder.lines[1].id,
        });

        orderResultGuard.assertSuccess(removeOrderLine);
        expect(removeOrderLine.discounts.length).toBe(0);

        const { activeOrder: check2 } = await shopClient.query<CodegenShop.GetActiveOrderQuery>(
            GET_ACTIVE_ORDER,
        );
        expect(check2!.discounts.length).toBe(0);
    });

    // https://github.com/vendure-ecommerce/vendure/issues/1492
    it('correctly handles pro-ration of variants with 0 price', async () => {
        const couponCode = '20%_off_order';
        const promotion = await createPromotion({
            enabled: true,
            name: '20% discount on order',
            couponCode,
            conditions: [],
            actions: [
                {
                    code: orderPercentageDiscount.code,
                    arguments: [{ name: 'discount', value: '20' }],
                },
            ],
        });
        await shopClient.asAnonymousUser();
        await shopClient.query<
            CodegenShop.AddItemToOrderMutation,
            CodegenShop.AddItemToOrderMutationVariables
        >(ADD_ITEM_TO_ORDER, {
            productVariantId: getVariantBySlug('item-100').id,
            quantity: 1,
        });
        await shopClient.query<
            CodegenShop.AddItemToOrderMutation,
            CodegenShop.AddItemToOrderMutationVariables
        >(ADD_ITEM_TO_ORDER, {
            productVariantId: getVariantBySlug('item-0').id,
            quantity: 1,
        });
        const { applyCouponCode } = await shopClient.query<
            CodegenShop.ApplyCouponCodeMutation,
            CodegenShop.ApplyCouponCodeMutationVariables
        >(APPLY_COUPON_CODE, { couponCode });
        orderResultGuard.assertSuccess(applyCouponCode);
        expect(applyCouponCode.totalWithTax).toBe(96);
    });

    async function getProducts() {
        const result = await adminClient.query<Codegen.GetProductsWithVariantPricesQuery>(
            GET_PRODUCTS_WITH_VARIANT_PRICES,
            {
                options: {
                    take: 10,
                    skip: 0,
                },
            },
        );
        products = result.products.items;
    }

    async function createGlobalPromotions() {
        const { facets } = await adminClient.query<Codegen.GetFacetListQuery>(GET_FACET_LIST);
        const saleFacetValue = facets.items[0].values[0];
        await createPromotion({
            enabled: true,
            name: 'Promo not yet started',
            startsAt: new Date(2199, 0, 0),
            conditions: [minOrderAmountCondition(100)],
            actions: [freeOrderAction],
        });

        const deletedPromotion = await createPromotion({
            enabled: true,
            name: 'Deleted promotion',
            conditions: [minOrderAmountCondition(100)],
            actions: [freeOrderAction],
        });
        await deletePromotion(deletedPromotion.id);
    }

    async function createPromotion(input: Codegen.CreatePromotionInput): Promise<Codegen.PromotionFragment> {
        const result = await adminClient.query<
            Codegen.CreatePromotionMutation,
            Codegen.CreatePromotionMutationVariables
        >(CREATE_PROMOTION, {
            input,
        });
        return result.createPromotion as Codegen.PromotionFragment;
    }

    function getVariantBySlug(
        slug: 'item-100' | 'item-1000' | 'item-5000' | 'item-sale-100' | 'item-sale-1000' | 'item-0',
    ): Codegen.GetProductsWithVariantPricesQuery['products']['items'][number]['variants'][number] {
        return products.find(p => p.slug === slug)!.variants[0];
    }

    async function deletePromotion(promotionId: string) {
        await adminClient.query(gql`
            mutation DeletePromotionAdHoc1 {
                deletePromotion(id: "${promotionId}") {
                    result
                }
            }
        `);
    }
});<|MERGE_RESOLUTION|>--- conflicted
+++ resolved
@@ -28,52 +28,10 @@
 import { orderFixedDiscount } from '../src/config/promotion/actions/order-fixed-discount-action';
 
 import { testSuccessfulPaymentMethod } from './fixtures/test-payment-methods';
-<<<<<<< HEAD
 import { CurrencyCode, HistoryEntryType, LanguageCode } from './graphql/generated-e2e-admin-types';
 import * as Codegen from './graphql/generated-e2e-admin-types';
 import { AdjustmentType, ErrorCode } from './graphql/generated-e2e-shop-types';
 import * as CodegenShop from './graphql/generated-e2e-shop-types';
-=======
-import {
-    AssignProductsToChannel,
-    AssignPromotionToChannel,
-    CancelOrderMutation,
-    CancelOrderMutationVariables,
-    ChannelFragment,
-    CreateChannel,
-    CreateCustomerGroup,
-    CreatePromotion,
-    CreatePromotionInput,
-    CreateShippingMethod,
-    CurrencyCode,
-    GetFacetList,
-    GetProductsWithVariantPrices,
-    HistoryEntryType,
-    LanguageCode,
-    PromotionFragment,
-    RemoveCustomersFromGroup,
-} from './graphql/generated-e2e-admin-types';
-import {
-    AddItemToOrder,
-    AdjustItemQuantity,
-    AdjustmentType,
-    ApplyCouponCode,
-    ApplyCouponCodeMutation,
-    ApplyCouponCodeMutationVariables,
-    ErrorCode,
-    GetActiveOrder,
-    GetOrderPromotionsByCode,
-    RemoveCouponCode,
-    RemoveItemFromOrder,
-    SetCustomerForOrder,
-    SetShippingMethod,
-    SetShippingMethodMutation,
-    SetShippingMethodMutationVariables,
-    TestOrderFragmentFragment,
-    TestOrderWithPaymentsFragment,
-    UpdatedOrderFragment,
-} from './graphql/generated-e2e-shop-types';
->>>>>>> 024c1e33
 import {
     ASSIGN_PRODUCT_TO_CHANNEL,
     ASSIGN_PROMOTIONS_TO_CHANNEL,
@@ -504,14 +462,10 @@
                 ],
                 actions: [freeOrderAction],
             });
-<<<<<<< HEAD
             await shopClient.query<
                 CodegenShop.AddItemToOrderMutation,
                 CodegenShop.AddItemToOrderMutationVariables
             >(ADD_ITEM_TO_ORDER, {
-=======
-            await shopClient.query<AddItemToOrder.Mutation, AddItemToOrder.Variables>(ADD_ITEM_TO_ORDER, {
->>>>>>> 024c1e33
                 productVariantId: item5000.id,
                 quantity: 1,
             });
@@ -804,8 +758,8 @@
             it('does not result in negative total when shipping is included', async () => {
                 shopClient.setChannelToken(E2E_DEFAULT_CHANNEL_TOKEN);
                 const { addItemToOrder } = await shopClient.query<
-                    AddItemToOrder.Mutation,
-                    AddItemToOrder.Variables
+                    CodegenShop.AddItemToOrderMutation,
+                    CodegenShop.AddItemToOrderMutationVariables
                 >(ADD_ITEM_TO_ORDER, {
                     productVariantId: getVariantBySlug('item-100').id,
                     quantity: 1,
@@ -815,8 +769,8 @@
                 expect(addItemToOrder!.discounts.length).toBe(0);
 
                 const { setOrderShippingMethod } = await shopClient.query<
-                    SetShippingMethodMutation,
-                    SetShippingMethodMutationVariables
+                    CodegenShop.SetShippingMethodMutation,
+                    CodegenShop.SetShippingMethodMutationVariables
                 >(SET_SHIPPING_METHOD, {
                     id: 'T_1',
                 });
@@ -824,8 +778,8 @@
                 expect(setOrderShippingMethod.totalWithTax).toBe(620);
 
                 const { applyCouponCode } = await shopClient.query<
-                    ApplyCouponCode.Mutation,
-                    ApplyCouponCode.Variables
+                    CodegenShop.ApplyCouponCodeMutation,
+                    CodegenShop.ApplyCouponCodeMutationVariables
                 >(APPLY_COUPON_CODE, {
                     couponCode,
                 });
