{
  "error": {
    "cannot-delete-role": "The role '{ roleCode }' cannot be deleted",
    "cannot-locate-customer-for-user": "Cannot locate a Customer for the user",
    "cannot-modify-role": "The role '{ roleCode }' cannot be modified",
    "cannot-create-sales-for-active-order": "Cannot create a Sale for an Order which is still active",
    "cannot-move-collection-into-self": "Cannot move a Collection into itself",
    "cannot-transition-payment-from-to": "Cannot transition Payment from \"{ fromState }\" to \"{ toState }\"",
    "cannot-transition-refund-from-to": "Cannot transition Refund from \"{ fromState }\" to \"{ toState }\"",
    "cannot-transition-fulfillment-from-to": "Cannot transition Fulfillment from \"{ fromState }\" to \"{ toState }\"",
    "collection-id-or-slug-must-be-provided": "Either the Collection id or slug must be provided",
    "collection-id-slug-mismatch": "The provided id and slug refer to different Collections",
    "configurable-argument-is-required": "The argument '{ name }' is required, but the value is [{ value }]",
    "country-code-not-valid": "The countryCode \"{ countryCode }\" was not recognized",
    "customer-does-not-belong-to-customer-group": "Customer does not belong to this CustomerGroup",
    "default-channel-not-found": "Default channel not found",
    "entity-has-no-translation-in-language": "Translatable entity '{ entityName }' has not been translated into the requested language ({ languageCode })",
    "entity-with-id-not-found": "No { entityName } with the id '{ id }' could be found",
    "field-invalid-datetime-range-max": "The custom field '{ name }' value [{ value }] is greater than the maximum [{ max }]",
    "field-invalid-datetime-range-min": "The custom field '{ name }' value [{ value }] is less than the minimum [{ min }]",
    "field-invalid-non-nullable": "The custom field '{ name }' value cannot be set to null",
    "field-invalid-number-range-max": "The custom field '{ name }' value [{ value }] is greater than the maximum [{ max }]",
    "field-invalid-number-range-min": "The custom field '{ name }' value [{ value }] is less than the minimum [{ min }]",
    "field-invalid-readonly": "The custom field '{ name }' is readonly",
    "field-invalid-string-option": "The custom field '{ name }' value ['{ value }'] is invalid. Valid options are [{ validOptions }]",
    "field-invalid-string-pattern": "The custom field '{ name }' value ['{ value }'] does not match the pattern [{ pattern }]",
    "forbidden": "You are not currently authorized to perform this action",
    "invalid-sort-field": "The sort field '{ fieldName }' is invalid. Valid fields are: { validFields }",
    "no-active-tax-zone": "The active tax zone could not be determined. Ensure a default tax zone is set for the current channel.",
<<<<<<< HEAD
    "no-price-found-for-channel": "No price information was found for ProductVariant ID '{ variantId}' in the Channel '{ channel }'.",
=======
    "no-configurable-operation-def-with-code-found": "No { type } with the code '{ code }' could be found",
>>>>>>> 73d673c0
    "no-search-plugin-configured": "No search plugin has been configured",
    "order-does-not-contain-line-with-id": "This order does not contain an OrderLine with the id { id }",
    "pending-identifier-missing": "Could not find the pending email address to update",
    "permission-invalid": "The permission \"{ permission }\" may not be assigned",
    "products-cannot-be-removed-from-default-channel": "Products cannot be removed from the default Channel",
    "product-id-or-slug-must-be-provided": "Either the Product id or slug must be provided",
    "product-id-slug-mismatch": "The provided id and slug refer to different Products",
    "product-variant-option-ids-not-compatible": "ProductVariant optionIds must include one optionId from each of the groups: {groupNames}",
    "product-variant-options-combination-already-exists": "A ProductVariant already exists with the options: {optionNames}",
    "stockonhand-cannot-be-negative": "stockOnHand cannot be a negative value",
    "unauthorized": "The credentials did not match. Please check and try again"
  },
  "errorResult": {
    "ALREADY_CANCELLED_ERROR": "Quantity to cancel is greater than existing OrderLine quantity",
    "ALREADY_LOGGED_IN_ERROR": "Cannot set a Customer for the Order when already logged in",
    "ALREADY_REFUNDED_ERROR": "Cannot refund an OrderItem which has already been refunded",
    "CANCEL_ACTIVE_ORDER_ERROR": "Cannot cancel OrderLines from an Order in the \"{ orderState }\" state",
    "CHANNEL_DEFAULT_LANGUAGE_ERROR": "Cannot make language \"{ language }\" unavailable as it is used as the defaultLanguage by the channel \"{ channelCode }\"",
    "COUPON_CODE_EXPIRED_ERROR": "Coupon code \"{ couponCode }\" has expired",
    "COUPON_CODE_INVALID_ERROR": "Coupon code \"{ couponCode }\" is not valid",
    "COUPON_CODE_LIMIT_ERROR": "Coupon code cannot be used more than {limit, plural, one {once} other {# times}} per customer",
    "EMAIL_ADDRESS_CONFLICT_ERROR": "The email address is not available.",
    "EMPTY_ORDER_LINE_SELECTION_ERROR": "At least one OrderLine must be specified",
    "IDENTIFIER_CHANGE_TOKEN_INVALID_ERROR": "Identifier change token not recognized",
    "INELIGIBLE_SHIPPING_METHOD_ERROR": "This Order is not eligible for the selected ShippingMethod",
    "INSUFFICIENT_STOCK_ERROR": "{quantityAvailable, plural, =0 {No items were} one {Only 1 item was} other {Only # items were}} added to the order due to insufficient stock",
    "INSUFFICIENT_STOCK_ON_HAND_ERROR": "Cannot create a Fulfillment as '{productVariantName}' has insufficient stockOnHand ({stockOnHand})",
    "INVALID_CREDENTIALS_ERROR": "The provided credentials are invalid",
    "ITEMS_ALREADY_FULFILLED_ERROR": "One or more OrderItems are already part of a Fulfillment",
    "LANGUAGE_NOT_AVAILABLE_ERROR": "Language \"{languageCode}\" is not available. First enable it via GlobalSettings and try again",
    "MANUAL_PAYMENT_STATE_ERROR": "A manual payment may only be added when in the \"ArrangingAdditionalPayment\" state",
    "MIME_TYPE_ERROR": "The MIME type '{ mimeType }' is not permitted.",
    "MISSING_CONDITIONS_ERROR": "A Promotion must have either at least one condition or a coupon code set",
    "MISSING_PASSWORD_ERROR": "A password must be provided.",
    "NEGATIVE_QUANTITY_ERROR": "The quantity for an OrderItem cannot be negative",
    "NO_ACTIVE_ORDER_ERROR": "There is no active Order associated with the current session",
    "NOTHING_TO_REFUND_ERROR": "Nothing to refund",
    "NOT_VERIFIED_ERROR": "Please verify this email address before logging in",
    "ORDER_LIMIT_ERROR": "Cannot add items. An order may consist of a maximum of { maxItems } items",
    "ORDER_MODIFICATION_ERROR": "Order contents may only be modified when in the \"AddingItems\" state",
    "ORDER_PAYMENT_STATE_ERROR": "A Payment may only be added when Order is in \"ArrangingPayment\" state",
    "ORDER_STATE_TRANSITION_ERROR": "Cannot transition Order from \"{ fromState }\" to \"{ toState }\"",
    "PASSWORD_ALREADY_SET_ERROR": "A password has already been set during registration",
    "PASSWORD_RESET_TOKEN_EXPIRED_ERROR": "Password reset token has expired",
    "PASSWORD_RESET_TOKEN_INVALID_ERROR": "Password reset token not recognized",
    "PAYMENT_DECLINED_ERROR": "The payment was declined",
    "PAYMENT_FAILED_ERROR": "The payment failed",
    "PAYMENT_ORDER_MISMATCH_ERROR": "The Payment and OrderLines do not belong to the same Order",
    "PAYMENT_STATE_TRANSITION_ERROR": "Cannot transition Payment from \"{ fromState }\" to \"{ toState }\"",
    "PRODUCT_OPTION_IN_USE_ERROR": "Cannot remove ProductOptionGroup \"{ optionGroupCode }\" as it is used by {productVariantCount, plural, one {1 ProductVariant} other {# ProductVariants}}",
    "QUANTITY_TOO_GREAT_ERROR": "The specified quantity is greater than the available OrderItems",
    "REFUND_ORDER_STATE_ERROR": "Cannot refund an Order in the \"{ orderState }\" state",
    "SETTLE_PAYMENT_ERROR": "Settling the payment failed",
    "VERIFICATION_TOKEN_EXPIRED_ERROR": "Verification token has expired. Use refreshCustomerVerification to send a new token.",
    "VERIFICATION_TOKEN_INVALID_ERROR": "Verification token not recognized"
  },
  "message": {
    "asset-to-be-deleted-is-featured": "The selected {assetCount, plural, one {Asset is} other {Assets are}} featured by {products, plural, =0 {} one {1 Product} other {# Products}} {variants, plural, =0 {} one { 1 ProductVariant} other { # ProductVariants}} {collections, plural, =0 {} one { 1 Collection} other { # Collections}}",
    "cannot-remove-tax-category-due-to-tax-rates": "Cannot remove TaxCategory \"{ name }\" as it is referenced by {count, plural, one {1 TaxRate} other {# TaxRates}}",
    "cannot-transition-from-arranging-additional-payment": "Cannot transition away from \"ArrangingAdditionalPayment\" unless Order total is covered by Payments",
    "cannot-transition-order-from-to": "Cannot transition Order from \"{ fromState }\" to \"{ toState }\"",
    "cannot-transition-no-additional-payments-needed": "Cannot transition Order to the \"ArrangingAdditionalPayment\" state as no additional payments are needed",
    "cannot-transition-to-shipping-when-order-is-empty": "Cannot transition Order to the \"ArrangingShipping\" state when it is empty",
    "cannot-transition-to-payment-without-customer": "Cannot transition Order to the \"ArrangingPayment\" state without Customer details",
    "cannot-transition-unless-all-cancelled": "Cannot transition Order to the \"Cancelled\" state unless all OrderItems are cancelled",
    "cannot-transition-unless-all-order-items-delivered": "Cannot transition Order to the \"Delivered\" state unless all OrderItems are delivered",
    "cannot-transition-unless-some-order-items-delivered": "Cannot transition Order to the \"PartiallyDelivered\" state unless some OrderItems are delivered",
    "cannot-transition-unless-some-order-items-shipped": "Cannot transition Order to the \"PartiallyShipped\" state unless some OrderItems are shipped",
    "cannot-transition-unless-all-order-items-shipped": "Cannot transition Order to the \"Shipped\" state unless all OrderItems are shipped",
    "cannot-transition-without-authorized-payments": "Cannot transition Order to the \"PaymentAuthorized\" state when the total is not covered by authorized Payments",
    "cannot-transition-without-modification-payment": "Can only transition to the \"ArrangingAdditionalPayment\" state",
    "cannot-transition-without-settled-payments": "Cannot transition Order to the \"PaymentSettled\" state when the total is not covered by settled Payments",
    "country-used-in-addresses": "The selected Country cannot be deleted as it is used in {count, plural, one {1 Address} other {# Addresses}}",
    "facet-force-deleted": "The Facet was deleted and its FacetValues were removed from {products, plural, =0 {} one {1 Product} other {# Products}}{both, select, both { , } single {}}{variants, plural, =0 {} one {1 ProductVariant} other {# ProductVariants}}",
    "facet-used": "The selected Facet includes FacetValues which are assigned to {products, plural, =0 {} one {1 Product} other {# Products}}{both, select, both { , } single {}}{variants, plural, =0 {} one {1 ProductVariant} other {# ProductVariants}}",
    "facet-value-force-deleted": "The selected FacetValue was removed from {products, plural, =0 {} one {1 Product} other {# Products}}{both, select, both { , } single {}}{variants, plural, =0 {} one {1 ProductVariant} other {# ProductVariants}} and deleted",
    "facet-value-used": "The selected FacetValue is assigned to {products, plural, =0 {} one {1 Product} other {# Products}}{both, select, both { , } single {}}{variants, plural, =0 {} one {1 ProductVariant} other {# ProductVariants}}",
    "zone-used-in-channels": "The selected Zone cannot be deleted as it used as a default in the following Channels: { channelCodes }",
    "zone-used-in-tax-rates": "The selected Zone cannot be deleted as it is used in the following TaxRates: { taxRateNames }"
  }
}<|MERGE_RESOLUTION|>--- conflicted
+++ resolved
@@ -27,11 +27,8 @@
     "forbidden": "You are not currently authorized to perform this action",
     "invalid-sort-field": "The sort field '{ fieldName }' is invalid. Valid fields are: { validFields }",
     "no-active-tax-zone": "The active tax zone could not be determined. Ensure a default tax zone is set for the current channel.",
-<<<<<<< HEAD
+    "no-configurable-operation-def-with-code-found": "No { type } with the code '{ code }' could be found",
     "no-price-found-for-channel": "No price information was found for ProductVariant ID '{ variantId}' in the Channel '{ channel }'.",
-=======
-    "no-configurable-operation-def-with-code-found": "No { type } with the code '{ code }' could be found",
->>>>>>> 73d673c0
     "no-search-plugin-configured": "No search plugin has been configured",
     "order-does-not-contain-line-with-id": "This order does not contain an OrderLine with the id { id }",
     "pending-identifier-missing": "Could not find the pending email address to update",
