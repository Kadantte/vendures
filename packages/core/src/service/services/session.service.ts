--- conflicted
+++ resolved
@@ -5,11 +5,8 @@
 import { Brackets, EntitySubscriberInterface, InsertEvent, RemoveEvent, UpdateEvent } from 'typeorm';
 
 import { RequestContext } from '../../api/common/request-context';
-<<<<<<< HEAD
 import { Instrument } from '../../common/instrument-decorator';
-=======
 import { Logger } from '../../config';
->>>>>>> e0f0fdda
 import { ConfigService } from '../../config/config.service';
 import { CachedSession, SessionCacheStrategy } from '../../config/session-cache/session-cache-strategy';
 import { TransactionalConnection } from '../../connection/transactional-connection';
@@ -26,6 +23,7 @@
 import { getUserChannelsPermissions } from '../helpers/utils/get-user-channels-permissions';
 
 import { OrderService } from './order.service';
+
 /**
  * @description
  * Contains methods relating to {@link Session} entities.
@@ -33,12 +31,8 @@
  * @docsCategory services
  */
 @Injectable()
-<<<<<<< HEAD
 @Instrument()
-export class SessionService implements EntitySubscriberInterface {
-=======
 export class SessionService implements EntitySubscriberInterface, OnApplicationBootstrap {
->>>>>>> e0f0fdda
     private sessionCacheStrategy: SessionCacheStrategy;
     private cleanSessionsJobQueue: JobQueue<{ batchSize: number }>;
     private readonly sessionDurationInMs: number;
