import { Injectable } from '@nestjs/common';
import {
    AddPaymentToOrderResult,
    ApplyCouponCodeResult,
    PaymentInput,
    PaymentMethodQuote,
    RemoveOrderItemsResult,
    SetOrderShippingMethodResult,
    UpdateOrderItemsResult,
} from '@vendure/common/lib/generated-shop-types';
import {
    AddFulfillmentToOrderResult,
    AddManualPaymentToOrderResult,
    AddNoteToOrderInput,
    AdjustmentType,
    CancelOrderInput,
    CancelOrderResult,
    CreateAddressInput,
    DeletionResponse,
    DeletionResult,
    FulfillOrderInput,
    HistoryEntryType,
    ManualPaymentInput,
    ModifyOrderInput,
    ModifyOrderResult,
    OrderLineInput,
    OrderListOptions,
    OrderProcessState,
    RefundOrderInput,
    RefundOrderResult,
    SettlePaymentResult,
    SettleRefundInput,
    ShippingMethodQuote,
    TransitionPaymentToStateResult,
    UpdateOrderNoteInput,
} from '@vendure/common/lib/generated-types';
import { ID, PaginatedList } from '@vendure/common/lib/shared-types';
import { summate } from '@vendure/common/lib/shared-utils';
import { unique } from '@vendure/common/lib/unique';
import { FindOptionsUtils } from 'typeorm/find-options/FindOptionsUtils';

import { RequestContext } from '../../api/common/request-context';
import { RelationPaths } from '../../api/decorators/relations.decorator';
import { RequestContextCacheService } from '../../cache/request-context-cache.service';
import { ErrorResultUnion, isGraphQlErrorResult } from '../../common/error/error-result';
import { EntityNotFoundError, InternalServerError, UserInputError } from '../../common/error/errors';
import {
    AlreadyRefundedError,
    CancelActiveOrderError,
    EmptyOrderLineSelectionError,
    FulfillmentStateTransitionError,
    InsufficientStockOnHandError,
    ItemsAlreadyFulfilledError,
    ManualPaymentStateError,
    MultipleOrderError,
    NothingToRefundError,
    PaymentOrderMismatchError,
    QuantityTooGreatError,
    RefundOrderStateError,
    SettlePaymentError,
} from '../../common/error/generated-graphql-admin-errors';
import {
    IneligibleShippingMethodError,
    InsufficientStockError,
    NegativeQuantityError,
    OrderLimitError,
    OrderModificationError,
    OrderPaymentStateError,
    OrderStateTransitionError,
    PaymentDeclinedError,
    PaymentFailedError,
} from '../../common/error/generated-graphql-shop-errors';
import { EntityRelationPaths, EntityRelations } from '../../common/index';
import { grossPriceOf, netPriceOf } from '../../common/tax-utils';
import { ListQueryOptions, PaymentMetadata } from '../../common/types/common-types';
import { assertFound, idsAreEqual } from '../../common/utils';
import { ConfigService } from '../../config/config.service';
import { TransactionalConnection } from '../../connection/transactional-connection';
import { Customer } from '../../entity/customer/customer.entity';
import { Fulfillment } from '../../entity/fulfillment/fulfillment.entity';
import { HistoryEntry } from '../../entity/history-entry/history-entry.entity';
import { Session } from '../../entity/index';
import { OrderItem } from '../../entity/order-item/order-item.entity';
import { OrderLine } from '../../entity/order-line/order-line.entity';
import { OrderModification } from '../../entity/order-modification/order-modification.entity';
import { Order } from '../../entity/order/order.entity';
import { Payment } from '../../entity/payment/payment.entity';
import { ProductVariant } from '../../entity/product-variant/product-variant.entity';
import { Promotion } from '../../entity/promotion/promotion.entity';
import { Refund } from '../../entity/refund/refund.entity';
import { ShippingLine } from '../../entity/shipping-line/shipping-line.entity';
import { Surcharge } from '../../entity/surcharge/surcharge.entity';
import { User } from '../../entity/user/user.entity';
import { EventBus } from '../../event-bus/event-bus';
import { CouponCodeEvent } from '../../event-bus/index';
import { OrderEvent } from '../../event-bus/index';
import { OrderStateTransitionEvent } from '../../event-bus/index';
import { RefundStateTransitionEvent } from '../../event-bus/index';
import { OrderLineEvent } from '../../event-bus/index';
import { CustomFieldRelationService } from '../helpers/custom-field-relation/custom-field-relation.service';
import { FulfillmentState } from '../helpers/fulfillment-state-machine/fulfillment-state';
import { ListQueryBuilder } from '../helpers/list-query-builder/list-query-builder';
import { OrderCalculator } from '../helpers/order-calculator/order-calculator';
import { OrderMerger } from '../helpers/order-merger/order-merger';
import { OrderModifier } from '../helpers/order-modifier/order-modifier';
import { OrderState } from '../helpers/order-state-machine/order-state';
import { OrderStateMachine } from '../helpers/order-state-machine/order-state-machine';
import { PaymentState } from '../helpers/payment-state-machine/payment-state';
import { PaymentStateMachine } from '../helpers/payment-state-machine/payment-state-machine';
import { RefundStateMachine } from '../helpers/refund-state-machine/refund-state-machine';
import { ShippingCalculator } from '../helpers/shipping-calculator/shipping-calculator';
import {
    orderItemsAreAllCancelled,
    orderItemsAreDelivered,
    orderItemsAreShipped,
    orderTotalIsCovered,
    totalCoveredByPayments,
} from '../helpers/utils/order-utils';
import { patchEntity } from '../helpers/utils/patch-entity';
import { translateDeep } from '../helpers/utils/translate-entity';

import { ChannelService } from './channel.service';
import { CountryService } from './country.service';
import { CustomerService } from './customer.service';
import { FulfillmentService } from './fulfillment.service';
import { HistoryService } from './history.service';
import { PaymentMethodService } from './payment-method.service';
import { PaymentService } from './payment.service';
import { ProductVariantService } from './product-variant.service';
import { PromotionService } from './promotion.service';
import { StockMovementService } from './stock-movement.service';

/**
 * @description
 * Contains methods relating to {@link Order} entities.
 *
 * @docsCategory services
 */
@Injectable()
export class OrderService {
    constructor(
        private connection: TransactionalConnection,
        private configService: ConfigService,
        private productVariantService: ProductVariantService,
        private customerService: CustomerService,
        private countryService: CountryService,
        private orderCalculator: OrderCalculator,
        private shippingCalculator: ShippingCalculator,
        private orderStateMachine: OrderStateMachine,
        private orderMerger: OrderMerger,
        private paymentService: PaymentService,
        private paymentStateMachine: PaymentStateMachine,
        private paymentMethodService: PaymentMethodService,
        private fulfillmentService: FulfillmentService,
        private listQueryBuilder: ListQueryBuilder,
        private stockMovementService: StockMovementService,
        private refundStateMachine: RefundStateMachine,
        private historyService: HistoryService,
        private promotionService: PromotionService,
        private eventBus: EventBus,
        private channelService: ChannelService,
        private orderModifier: OrderModifier,
        private customFieldRelationService: CustomFieldRelationService,
        private requestCache: RequestContextCacheService,
    ) {}

    /**
     * @description
     * Returns an array of all the configured states and transitions of the order process. This is
     * based on the default order process plus all configured {@link CustomOrderProcess} objects
     * defined in the {@link OrderOptions} `process` array.
     */
    getOrderProcessStates(): OrderProcessState[] {
        return Object.entries(this.orderStateMachine.config.transitions).map(([name, { to }]) => ({
            name,
            to,
        })) as OrderProcessState[];
    }

    findAll(
        ctx: RequestContext,
        options?: OrderListOptions,
        relations?: RelationPaths<Order>,
    ): Promise<PaginatedList<Order>> {
        return this.listQueryBuilder
            .build(Order, options, {
                ctx,
                relations: relations ?? [
                    'lines',
                    'customer',
                    'lines.productVariant',
                    'lines.items',
                    'channels',
                    'shippingLines',
                ],
                channelId: ctx.channelId,
                customPropertyMap: {
                    customerLastName: 'customer.lastName',
                },
            })
            .getManyAndCount()
            .then(([items, totalItems]) => {
                return {
                    items,
                    totalItems,
                };
            });
    }

    async findOne(
        ctx: RequestContext,
        orderId: ID,
        relations?: RelationPaths<Order>,
    ): Promise<Order | undefined> {
        const qb = this.connection.getRepository(ctx, Order).createQueryBuilder('order');
        const effectiveRelations = relations ?? [
            'channels',
            'customer',
            'customer.user',
            'lines',
            'lines.items',
            'lines.items.fulfillments',
            'lines.productVariant',
            'lines.productVariant.taxCategory',
            'lines.productVariant.productVariantPrices',
            'lines.productVariant.translations',
            'lines.featuredAsset',
            'lines.taxCategory',
            'shippingLines',
            'surcharges',
        ];
        if (
            relations &&
            effectiveRelations.includes('lines.productVariant') &&
            !effectiveRelations.includes('lines.productVariant.taxCategory')
        ) {
            effectiveRelations.push('lines.productVariant.taxCategory');
        }
        FindOptionsUtils.applyFindManyOptionsOrConditionsToQueryBuilder(qb, {
            relations: effectiveRelations,
        });
        qb.leftJoin('order.channels', 'channel')
            .where('order.id = :orderId', { orderId })
            .andWhere('channel.id = :channelId', { channelId: ctx.channelId });
        if (effectiveRelations.includes('lines') && effectiveRelations.includes('lines.items')) {
            qb.addOrderBy('order__lines.createdAt', 'ASC').addOrderBy('order__lines__items.createdAt', 'ASC');
        }

        // tslint:disable-next-line:no-non-null-assertion
        FindOptionsUtils.joinEagerRelations(qb, qb.alias, qb.expressionMap.mainAlias!.metadata);

        const order = await qb.getOne();
        if (order) {
            if (effectiveRelations.includes('lines.productVariant')) {
                for (const line of order.lines) {
                    line.productVariant = translateDeep(
                        await this.productVariantService.applyChannelPriceAndTax(
                            line.productVariant,
                            ctx,
                            order,
                        ),
                        ctx.languageCode,
                    );
                }
            }
            return order;
        }
    }

    async findOneByCode(
        ctx: RequestContext,
        orderCode: string,
        relations?: RelationPaths<Order>,
    ): Promise<Order | undefined> {
        const order = await this.connection.getRepository(ctx, Order).findOne({
            relations: ['customer'],
            where: {
                code: orderCode,
            },
        });
        return order ? this.findOne(ctx, order.id, relations) : undefined;
    }

    async findOneByOrderLineId(
        ctx: RequestContext,
        orderLineId: ID,
        relations?: RelationPaths<Order>,
    ): Promise<Order | undefined> {
        const order = await this.connection
            .getRepository(ctx, Order)
            .createQueryBuilder('order')
            .innerJoin('order.lines', 'line', 'line.id = :orderLineId', { orderLineId })
            .getOne();

        return order ? this.findOne(ctx, order.id, relations) : undefined;
    }

    async findByCustomerId(
        ctx: RequestContext,
        customerId: ID,
        options?: ListQueryOptions<Order>,
        relations?: RelationPaths<Order>,
    ): Promise<PaginatedList<Order>> {
        return this.listQueryBuilder
            .build(Order, options, {
<<<<<<< HEAD
                relations: relations ?? [
                    'lines',
                    'lines.items',
                    'lines.productVariant',
                    'lines.productVariant.options',
                    'customer',
                    'channels',
                    'shippingLines',
                ],
=======
                relations: ['lines', 'lines.items', 'customer', 'channels', 'shippingLines'],
>>>>>>> c4811d42
                channelId: ctx.channelId,
                ctx,
            })
            .andWhere('order.customer.id = :customerId', { customerId })
            .getManyAndCount()
            .then(([items, totalItems]) => {
<<<<<<< HEAD
                if (relations?.includes('lines.productVariant')) {
                    items.forEach(item => {
                        item.lines.forEach(line => {
                            line.productVariant = translateDeep(line.productVariant, ctx.languageCode, [
                                'options',
                            ]);
                        });
                    });
                }
=======
>>>>>>> c4811d42
                return {
                    items,
                    totalItems,
                };
            });
    }

    /**
     * @description
     * Returns all {@link Payment} entities associated with the Order.
     */
    getOrderPayments(ctx: RequestContext, orderId: ID): Promise<Payment[]> {
        return this.connection.getRepository(ctx, Payment).find({
            relations: ['refunds'],
            where: {
                order: { id: orderId } as any,
            },
        });
    }

    /**
     * @description
     * Returns all OrderItems associated with the given {@link Refund}.
     */
    async getRefundOrderItems(ctx: RequestContext, refundId: ID): Promise<OrderItem[]> {
        const refund = await this.connection.getEntityOrThrow(ctx, Refund, refundId, {
            relations: ['orderItems'],
        });
        return refund.orderItems;
    }

    /**
     * @description
     * Returns an array of any {@link OrderModification} entities associated with the Order.
     */
    getOrderModifications(ctx: RequestContext, orderId: ID): Promise<OrderModification[]> {
        return this.connection.getRepository(ctx, OrderModification).find({
            where: {
                order: orderId,
            },
            relations: ['orderItems', 'payment', 'refund', 'surcharges'],
        });
    }

    /**
     * @description
     * Returns any {@link Refund}s associated with a {@link Payment}.
     */
    getPaymentRefunds(ctx: RequestContext, paymentId: ID): Promise<Refund[]> {
        return this.connection.getRepository(ctx, Refund).find({
            where: {
                paymentId,
            },
        });
    }

    /**
     * @description
     * Returns any Order associated with the specified User's Customer account
     * that is still in the `active` state.
     */
    async getActiveOrderForUser(ctx: RequestContext, userId: ID): Promise<Order | undefined> {
        const customer = await this.customerService.findOneByUserId(ctx, userId);
        if (customer) {
            const activeOrder = await this.connection
                .getRepository(ctx, Order)
                .createQueryBuilder('order')
                .innerJoinAndSelect('order.channels', 'channel', 'channel.id = :channelId', {
                    channelId: ctx.channelId,
                })
                .leftJoinAndSelect('order.customer', 'customer')
                .leftJoinAndSelect('order.shippingLines', 'shippingLines')
                .where('order.active = :active', { active: true })
                .andWhere('order.customer.id = :customerId', { customerId: customer.id })
                .orderBy('order.createdAt', 'DESC')
                .getOne();
            if (activeOrder) {
                return this.findOne(ctx, activeOrder.id);
            }
        }
    }

    /**
     * @description
     * Creates a new, empty Order. If a `userId` is passed, the Order will get associated with that
     * User's Customer account.
     */
    async create(ctx: RequestContext, userId?: ID): Promise<Order> {
        const newOrder = new Order({
            code: await this.configService.orderOptions.orderCodeStrategy.generate(ctx),
            state: this.orderStateMachine.getInitialState(),
            lines: [],
            surcharges: [],
            couponCodes: [],
            modifications: [],
            shippingAddress: {},
            billingAddress: {},
            subTotal: 0,
            subTotalWithTax: 0,
            currencyCode: ctx.channel.currencyCode,
        });
        if (userId) {
            const customer = await this.customerService.findOneByUserId(ctx, userId);
            if (customer) {
                newOrder.customer = customer;
            }
        }
        await this.channelService.assignToCurrentChannel(newOrder, ctx);
        const order = await this.connection.getRepository(ctx, Order).save(newOrder);
        this.eventBus.publish(new OrderEvent(ctx, order, 'created'));
        const transitionResult = await this.transitionToState(ctx, order.id, 'AddingItems');
        if (isGraphQlErrorResult(transitionResult)) {
            // this should never occur, so we will throw rather than return
            throw transitionResult;
        }
        return transitionResult;
    }

    /**
     * @description
     * Updates the custom fields of an Order.
     */
    async updateCustomFields(ctx: RequestContext, orderId: ID, customFields: any) {
        let order = await this.getOrderOrThrow(ctx, orderId);
        order = patchEntity(order, { customFields });
        await this.customFieldRelationService.updateRelations(ctx, Order, { customFields }, order);
        const updatedOrder = await this.connection.getRepository(ctx, Order).save(order);
        this.eventBus.publish(new OrderEvent(ctx, updatedOrder, 'updated'));
        return updatedOrder;
    }

    /**
     * @description
     * Adds an OrderItem to the Order, either creating a new OrderLine or
     * incrementing an existing one.
     */
    async addItemToOrder(
        ctx: RequestContext,
        orderId: ID,
        productVariantId: ID,
        quantity: number,
        customFields?: { [key: string]: any },
    ): Promise<ErrorResultUnion<UpdateOrderItemsResult, Order>> {
        const order = await this.getOrderOrThrow(ctx, orderId);
        const existingOrderLine = await this.orderModifier.getExistingOrderLine(
            ctx,
            order,
            productVariantId,
            customFields,
        );
        const validationError =
            this.assertQuantityIsPositive(quantity) ||
            this.assertAddingItemsState(order) ||
            this.assertNotOverOrderItemsLimit(order, quantity) ||
            this.assertNotOverOrderLineItemsLimit(existingOrderLine, quantity);
        if (validationError) {
            return validationError;
        }
        const variant = await this.connection.getEntityOrThrow(ctx, ProductVariant, productVariantId, {
            relations: ['product'],
            where: {
                enabled: true,
                deletedAt: null,
            },
        });
        if (variant.product.enabled === false) {
            throw new EntityNotFoundError('ProductVariant', productVariantId);
        }
        const correctedQuantity = await this.orderModifier.constrainQuantityToSaleable(
            ctx,
            variant,
            quantity,
            existingOrderLine?.quantity,
        );
        if (correctedQuantity === 0) {
            return new InsufficientStockError(correctedQuantity, order);
        }
        const orderLine = await this.orderModifier.getOrCreateOrderLine(
            ctx,
            order,
            productVariantId,
            customFields,
        );
        if (correctedQuantity < quantity) {
            const newQuantity = (existingOrderLine ? existingOrderLine?.quantity : 0) + correctedQuantity;
            await this.orderModifier.updateOrderLineQuantity(ctx, orderLine, newQuantity, order);
        } else {
            await this.orderModifier.updateOrderLineQuantity(ctx, orderLine, correctedQuantity, order);
        }
        const quantityWasAdjustedDown = correctedQuantity < quantity;
        const updatedOrder = await this.applyPriceAdjustments(ctx, order, [orderLine]);
        if (quantityWasAdjustedDown) {
            return new InsufficientStockError(correctedQuantity, updatedOrder);
        } else {
            return updatedOrder;
        }
    }

    /**
     * @description
     * Adjusts the quantity and/or custom field values of an existing OrderLine.
     */
    async adjustOrderLine(
        ctx: RequestContext,
        orderId: ID,
        orderLineId: ID,
        quantity: number,
        customFields?: { [key: string]: any },
    ): Promise<ErrorResultUnion<UpdateOrderItemsResult, Order>> {
        const order = await this.getOrderOrThrow(ctx, orderId);
        const orderLine = this.getOrderLineOrThrow(order, orderLineId);
        const validationError =
            this.assertAddingItemsState(order) ||
            this.assertQuantityIsPositive(quantity) ||
            this.assertNotOverOrderItemsLimit(order, quantity - orderLine.quantity) ||
            this.assertNotOverOrderLineItemsLimit(orderLine, quantity - orderLine.quantity);
        if (validationError) {
            return validationError;
        }
        if (customFields != null) {
            orderLine.customFields = customFields;
            await this.customFieldRelationService.updateRelations(
                ctx,
                OrderLine,
                { customFields },
                orderLine,
            );
        }
        const correctedQuantity = await this.orderModifier.constrainQuantityToSaleable(
            ctx,
            orderLine.productVariant,
            quantity,
        );
        let updatedOrderLines = [orderLine];
        if (correctedQuantity === 0) {
            order.lines = order.lines.filter(l => !idsAreEqual(l.id, orderLine.id));
            await this.connection.getRepository(ctx, OrderLine).remove(orderLine);
            this.eventBus.publish(new OrderLineEvent(ctx, order, orderLine, 'deleted'));
            updatedOrderLines = [];
        } else {
            await this.orderModifier.updateOrderLineQuantity(ctx, orderLine, correctedQuantity, order);
        }
        const quantityWasAdjustedDown = correctedQuantity < quantity;
        const updatedOrder = await this.applyPriceAdjustments(ctx, order, updatedOrderLines);
        if (quantityWasAdjustedDown) {
            return new InsufficientStockError(correctedQuantity, updatedOrder);
        } else {
            return updatedOrder;
        }
    }

    /**
     * @description
     * Removes the specified OrderLine from the Order.
     */
    async removeItemFromOrder(
        ctx: RequestContext,
        orderId: ID,
        orderLineId: ID,
    ): Promise<ErrorResultUnion<RemoveOrderItemsResult, Order>> {
        const order = await this.getOrderOrThrow(ctx, orderId);
        const validationError = this.assertAddingItemsState(order);
        if (validationError) {
            return validationError;
        }
        const orderLine = this.getOrderLineOrThrow(order, orderLineId);
        order.lines = order.lines.filter(line => !idsAreEqual(line.id, orderLineId));
        const updatedOrder = await this.applyPriceAdjustments(ctx, order);
        await this.connection.getRepository(ctx, OrderLine).remove(orderLine);
        this.eventBus.publish(new OrderLineEvent(ctx, order, orderLine, 'deleted'));
        return updatedOrder;
    }

    /**
     * @description
     * Removes all OrderLines from the Order.
     */
    async removeAllItemsFromOrder(
        ctx: RequestContext,
        orderId: ID,
    ): Promise<ErrorResultUnion<RemoveOrderItemsResult, Order>> {
        const order = await this.getOrderOrThrow(ctx, orderId);
        const validationError = this.assertAddingItemsState(order);
        if (validationError) {
            return validationError;
        }
        await this.connection.getRepository(ctx, OrderLine).remove(order.lines);
        order.lines = [];
        const updatedOrder = await this.applyPriceAdjustments(ctx, order);
        return updatedOrder;
    }

    /**
     * @description
     * Adds a {@link Surcharge} to the Order.
     */
    async addSurchargeToOrder(
        ctx: RequestContext,
        orderId: ID,
        surchargeInput: Partial<Omit<Surcharge, 'id' | 'createdAt' | 'updatedAt' | 'order'>>,
    ): Promise<Order> {
        const order = await this.getOrderOrThrow(ctx, orderId);
        const surcharge = await this.connection.getRepository(ctx, Surcharge).save(
            new Surcharge({
                taxLines: [],
                sku: '',
                listPriceIncludesTax: ctx.channel.pricesIncludeTax,
                order,
                ...surchargeInput,
            }),
        );
        order.surcharges.push(surcharge);
        const updatedOrder = await this.applyPriceAdjustments(ctx, order);
        return updatedOrder;
    }

    /**
     * @description
     * Removes a {@link Surcharge} from the Order.
     */
    async removeSurchargeFromOrder(ctx: RequestContext, orderId: ID, surchargeId: ID): Promise<Order> {
        const order = await this.getOrderOrThrow(ctx, orderId);
        const surcharge = await this.connection.getEntityOrThrow(ctx, Surcharge, surchargeId);
        if (order.surcharges.find(s => idsAreEqual(s.id, surcharge.id))) {
            order.surcharges = order.surcharges.filter(s => !idsAreEqual(s.id, surchargeId));
            const updatedOrder = await this.applyPriceAdjustments(ctx, order);
            await this.connection.getRepository(ctx, Surcharge).remove(surcharge);
            return updatedOrder;
        } else {
            return order;
        }
    }

    /**
     * @description
     * Applies a coupon code to the Order, which should be a valid coupon code as specified in the configuration
     * of an active {@link Promotion}.
     */
    async applyCouponCode(
        ctx: RequestContext,
        orderId: ID,
        couponCode: string,
    ): Promise<ErrorResultUnion<ApplyCouponCodeResult, Order>> {
        const order = await this.getOrderOrThrow(ctx, orderId);
        if (order.couponCodes.includes(couponCode)) {
            return order;
        }
        const validationResult = await this.promotionService.validateCouponCode(
            ctx,
            couponCode,
            order.customer && order.customer.id,
        );
        if (isGraphQlErrorResult(validationResult)) {
            return validationResult;
        }
        order.couponCodes.push(couponCode);
        await this.historyService.createHistoryEntryForOrder({
            ctx,
            orderId: order.id,
            type: HistoryEntryType.ORDER_COUPON_APPLIED,
            data: { couponCode, promotionId: validationResult.id },
        });
        this.eventBus.publish(new CouponCodeEvent(ctx, couponCode, orderId, 'assigned'));
        return this.applyPriceAdjustments(ctx, order);
    }

    /**
     * @description
     * Removes a coupon code from the Order.
     */
    async removeCouponCode(ctx: RequestContext, orderId: ID, couponCode: string) {
        const order = await this.getOrderOrThrow(ctx, orderId);
        if (order.couponCodes.includes(couponCode)) {
            // When removing a couponCode which has triggered an Order-level discount
            // we need to make sure we persist the changes to the adjustments array of
            // any affected OrderItems.
            const affectedOrderItems = order.lines
                .reduce((items, l) => [...items, ...l.items], [] as OrderItem[])
                .filter(
                    i =>
                        i.adjustments.filter(a => a.type === AdjustmentType.DISTRIBUTED_ORDER_PROMOTION)
                            .length,
                );
            order.couponCodes = order.couponCodes.filter(cc => cc !== couponCode);
            await this.historyService.createHistoryEntryForOrder({
                ctx,
                orderId: order.id,
                type: HistoryEntryType.ORDER_COUPON_REMOVED,
                data: { couponCode },
            });
            this.eventBus.publish(new CouponCodeEvent(ctx, couponCode, orderId, 'removed'));
            const result = await this.applyPriceAdjustments(ctx, order);
            await this.connection.getRepository(ctx, OrderItem).save(affectedOrderItems);
            return result;
        } else {
            return order;
        }
    }

    /**
     * @description
     * Returns all {@link Promotion}s associated with an Order. A Promotion only gets associated with
     * and Order once the order has been placed (see {@link OrderPlacedStrategy}).
     */
    async getOrderPromotions(ctx: RequestContext, orderId: ID): Promise<Promotion[]> {
        const order = await this.connection.getEntityOrThrow(ctx, Order, orderId, {
            channelId: ctx.channelId,
            relations: ['promotions'],
        });
        return order.promotions || [];
    }

    /**
     * @description
     * Returns the next possible states that the Order may transition to.
     */
    getNextOrderStates(order: Order): ReadonlyArray<OrderState> {
        return this.orderStateMachine.getNextStates(order);
    }

    /**
     * @description
     * Sets the shipping address for the Order.
     */
    async setShippingAddress(ctx: RequestContext, orderId: ID, input: CreateAddressInput): Promise<Order> {
        const order = await this.getOrderOrThrow(ctx, orderId);
        const country = await this.countryService.findOneByCode(ctx, input.countryCode);
        order.shippingAddress = { ...input, countryCode: input.countryCode, country: country.name };
        await this.connection.getRepository(ctx, Order).save(order);
        // Since a changed ShippingAddress could alter the activeTaxZone,
        // we will remove any cached activeTaxZone so it can be re-calculated
        // as needed.
        this.requestCache.set(ctx, 'activeTaxZone', undefined);
        return this.applyPriceAdjustments(ctx, order, order.lines);
    }

    /**
     * @description
     * Sets the billing address for the Order.
     */
    async setBillingAddress(ctx: RequestContext, orderId: ID, input: CreateAddressInput): Promise<Order> {
        const order = await this.getOrderOrThrow(ctx, orderId);
        const country = await this.countryService.findOneByCode(ctx, input.countryCode);
        order.billingAddress = { ...input, countryCode: input.countryCode, country: country.name };
        await this.connection.getRepository(ctx, Order).save(order);
        // Since a changed ShippingAddress could alter the activeTaxZone,
        // we will remove any cached activeTaxZone so it can be re-calculated
        // as needed.
        this.requestCache.set(ctx, 'activeTaxZone', undefined);
        return this.applyPriceAdjustments(ctx, order, order.lines);
    }

    /**
     * @description
     * Returns an array of quotes stating which {@link ShippingMethod}s may be applied to this Order.
     * This is determined by the configured {@link ShippingEligibilityChecker} of each ShippingMethod.
     *
     * The quote also includes a price for each method, as determined by the configured
     * {@link ShippingCalculator} of each eligible ShippingMethod.
     */
    async getEligibleShippingMethods(ctx: RequestContext, orderId: ID): Promise<ShippingMethodQuote[]> {
        const order = await this.getOrderOrThrow(ctx, orderId);
        const eligibleMethods = await this.shippingCalculator.getEligibleShippingMethods(ctx, order);
        return eligibleMethods.map(eligible => {
            const { price, taxRate, priceIncludesTax, metadata } = eligible.result;
            return {
                id: eligible.method.id,
                price: priceIncludesTax ? netPriceOf(price, taxRate) : price,
                priceWithTax: priceIncludesTax ? price : grossPriceOf(price, taxRate),
                description: eligible.method.description,
                name: eligible.method.name,
                code: eligible.method.code,
                metadata,
                customFields: eligible.method.customFields,
            };
        });
    }

    /**
     * @description
     * Returns an array of quotes stating which {@link PaymentMethod}s may be used on this Order.
     */
    async getEligiblePaymentMethods(ctx: RequestContext, orderId: ID): Promise<PaymentMethodQuote[]> {
        const order = await this.getOrderOrThrow(ctx, orderId);
        return this.paymentMethodService.getEligiblePaymentMethods(ctx, order);
    }

    /**
     * @description
     * Sets the ShippingMethod to be used on this Order.
     */
    async setShippingMethod(
        ctx: RequestContext,
        orderId: ID,
        shippingMethodId: ID,
    ): Promise<ErrorResultUnion<SetOrderShippingMethodResult, Order>> {
        const order = await this.getOrderOrThrow(ctx, orderId);
        const validationError = this.assertAddingItemsState(order);
        if (validationError) {
            return validationError;
        }
        const shippingMethod = await this.shippingCalculator.getMethodIfEligible(
            ctx,
            order,
            shippingMethodId,
        );
        if (!shippingMethod) {
            return new IneligibleShippingMethodError();
        }
        let shippingLine: ShippingLine | undefined = order.shippingLines[0];
        if (shippingLine) {
            shippingLine.shippingMethod = shippingMethod;
        } else {
            shippingLine = await this.connection.getRepository(ctx, ShippingLine).save(
                new ShippingLine({
                    shippingMethod,
                    order,
                    adjustments: [],
                    listPrice: 0,
                    listPriceIncludesTax: ctx.channel.pricesIncludeTax,
                    taxLines: [],
                }),
            );
            order.shippingLines = [shippingLine];
        }
        await this.connection.getRepository(ctx, ShippingLine).save(shippingLine);
        await this.connection.getRepository(ctx, Order).save(order, { reload: false });
        await this.applyPriceAdjustments(ctx, order);
        return this.connection.getRepository(ctx, Order).save(order);
    }

    /**
     * @description
     * Transitions the Order to the given state.
     */
    async transitionToState(
        ctx: RequestContext,
        orderId: ID,
        state: OrderState,
    ): Promise<Order | OrderStateTransitionError> {
        const order = await this.getOrderOrThrow(ctx, orderId);
        order.payments = await this.getOrderPayments(ctx, orderId);
        const fromState = order.state;
        try {
            await this.orderStateMachine.transition(ctx, order, state);
        } catch (e) {
            const transitionError = ctx.translate(e.message, { fromState, toState: state });
            return new OrderStateTransitionError(transitionError, fromState, state);
        }
        await this.connection.getRepository(ctx, Order).save(order, { reload: false });
        this.eventBus.publish(new OrderStateTransitionEvent(fromState, state, ctx, order));
        return order;
    }

    /**
     * @description
     * Transitions a Fulfillment to the given state and then transitions the Order state based on
     * whether all Fulfillments of the Order are shipped or delivered.
     */
    async transitionFulfillmentToState(
        ctx: RequestContext,
        fulfillmentId: ID,
        state: FulfillmentState,
    ): Promise<Fulfillment | FulfillmentStateTransitionError> {
        const result = await this.fulfillmentService.transitionToState(ctx, fulfillmentId, state);
        if (isGraphQlErrorResult(result)) {
            return result;
        }
        const { fulfillment, fromState, toState, orders } = result;
        if (toState === 'Cancelled') {
            await this.stockMovementService.createCancellationsForOrderItems(ctx, fulfillment.orderItems);
            const lines = await this.groupOrderItemsIntoLines(ctx, fulfillment.orderItems);
            await this.stockMovementService.createAllocationsForOrderLines(ctx, lines);
        }
        await Promise.all(
            orders.map(order => this.handleFulfillmentStateTransitByOrder(ctx, order, fromState, toState)),
        );
        return fulfillment;
    }

    /**
     * @description
     * Allows the Order to be modified, which allows several aspects of the Order to be changed:
     *
     * * Changes to OrderLine quantities
     * * New OrderLines being added
     * * Arbitrary {@link Surcharge}s being added
     * * Shipping or billing address changes
     *
     * Setting the `dryRun` input property to `true` will apply all changes, including updating the price of the
     * Order, but will not actually persist any of those changes to the database.
     */
    async modifyOrder(
        ctx: RequestContext,
        input: ModifyOrderInput,
    ): Promise<ErrorResultUnion<ModifyOrderResult, Order>> {
        await this.connection.startTransaction(ctx);
        const order = await this.getOrderOrThrow(ctx, input.orderId);
        const result = await this.orderModifier.modifyOrder(ctx, input, order);
        if (input.dryRun) {
            await this.connection.rollBackTransaction(ctx);
            return isGraphQlErrorResult(result) ? result : result.order;
        }
        if (isGraphQlErrorResult(result)) {
            await this.connection.rollBackTransaction(ctx);
            return result;
        }
        await this.historyService.createHistoryEntryForOrder({
            ctx,
            orderId: input.orderId,
            type: HistoryEntryType.ORDER_MODIFIED,
            data: {
                modificationId: result.modification.id,
            },
        });
        await this.connection.commitOpenTransaction(ctx);
        return this.getOrderOrThrow(ctx, input.orderId);
    }

    private async handleFulfillmentStateTransitByOrder(
        ctx: RequestContext,
        order: Order,
        fromState: FulfillmentState,
        toState: FulfillmentState,
    ): Promise<void> {
        const nextOrderStates = this.getNextOrderStates(order);

        const transitionOrderIfStateAvailable = (state: OrderState) =>
            nextOrderStates.includes(state) && this.transitionToState(ctx, order.id, state);

        if (toState === 'Shipped') {
            const orderWithFulfillment = await this.getOrderWithFulfillments(ctx, order.id);
            if (orderItemsAreShipped(orderWithFulfillment)) {
                await transitionOrderIfStateAvailable('Shipped');
            } else {
                await transitionOrderIfStateAvailable('PartiallyShipped');
            }
        }
        if (toState === 'Delivered') {
            const orderWithFulfillment = await this.getOrderWithFulfillments(ctx, order.id);
            if (orderItemsAreDelivered(orderWithFulfillment)) {
                await transitionOrderIfStateAvailable('Delivered');
            } else {
                await transitionOrderIfStateAvailable('PartiallyDelivered');
            }
        }
    }

    /**
     * @description
     * Transitions the given {@link Payment} to a new state. If the order totalWithTax price is then
     * covered by Payments, the Order state will be automatically transitioned to `PaymentSettled`
     * or `PaymentAuthorized`.
     */
    async transitionPaymentToState(
        ctx: RequestContext,
        paymentId: ID,
        state: PaymentState,
    ): Promise<ErrorResultUnion<TransitionPaymentToStateResult, Payment>> {
        const result = await this.paymentService.transitionToState(ctx, paymentId, state);
        if (isGraphQlErrorResult(result)) {
            return result;
        }
        const order = await this.findOne(ctx, result.order.id);
        if (order) {
            order.payments = await this.getOrderPayments(ctx, order.id);
            await this.transitionOrderIfTotalIsCovered(ctx, order);
        }
        return result;
    }

    /**
     * @description
     * Adds a new Payment to the Order. If the Order totalWithTax is covered by Payments, then the Order
     * state will get automatically transitioned to the `PaymentSettled` or `PaymentAuthorized` state.
     */
    async addPaymentToOrder(
        ctx: RequestContext,
        orderId: ID,
        input: PaymentInput,
    ): Promise<ErrorResultUnion<AddPaymentToOrderResult, Order>> {
        const order = await this.getOrderOrThrow(ctx, orderId);
        if (!this.canAddPaymentToOrder(order)) {
            return new OrderPaymentStateError();
        }
        order.payments = await this.getOrderPayments(ctx, order.id);
        const amountToPay = order.totalWithTax - totalCoveredByPayments(order);
        const payment = await this.paymentService.createPayment(
            ctx,
            order,
            amountToPay,
            input.method,
            input.metadata,
        );

        if (isGraphQlErrorResult(payment)) {
            return payment;
        }

        const existingPayments = await this.getOrderPayments(ctx, orderId);
        order.payments = [...existingPayments, payment];
        await this.connection.getRepository(ctx, Order).save(order, { reload: false });

        if (payment.state === 'Error') {
            return new PaymentFailedError(payment.errorMessage || '');
        }
        if (payment.state === 'Declined') {
            return new PaymentDeclinedError(payment.errorMessage || '');
        }

        return this.transitionOrderIfTotalIsCovered(ctx, order);
    }

    /**
     * @description
     * We can add a Payment to the order if:
     * 1. the Order is in the `ArrangingPayment` state or
     * 2. the Order's current state can transition to `PaymentAuthorized` and `PaymentSettled`
     */
    private canAddPaymentToOrder(order: Order): boolean {
        if (order.state === 'ArrangingPayment') {
            return true;
        }
        const canTransitionToPaymentAuthorized = this.orderStateMachine.canTransition(
            order.state,
            'PaymentAuthorized',
        );
        const canTransitionToPaymentSettled = this.orderStateMachine.canTransition(
            order.state,
            'PaymentSettled',
        );
        return canTransitionToPaymentAuthorized && canTransitionToPaymentSettled;
    }

    private async transitionOrderIfTotalIsCovered(
        ctx: RequestContext,
        order: Order,
    ): Promise<Order | OrderStateTransitionError> {
        const orderId = order.id;
        if (orderTotalIsCovered(order, 'Settled') && order.state !== 'PaymentSettled') {
            return this.transitionToState(ctx, orderId, 'PaymentSettled');
        }
        if (orderTotalIsCovered(order, ['Authorized', 'Settled']) && order.state !== 'PaymentAuthorized') {
            return this.transitionToState(ctx, orderId, 'PaymentAuthorized');
        }
        return order;
    }

    /**
     * @description
     * This method is used after modifying an existing completed order using the `modifyOrder()` method. If the modifications
     * cause the order total to increase (such as when adding a new OrderLine), then there will be an outstanding charge to
     * pay.
     *
     * This method allows you to add a new Payment and assumes the actual processing has been done manually, e.g. in the
     * dashboard of your payment provider.
     */
    async addManualPaymentToOrder(
        ctx: RequestContext,
        input: ManualPaymentInput,
    ): Promise<ErrorResultUnion<AddManualPaymentToOrderResult, Order>> {
        const order = await this.getOrderOrThrow(ctx, input.orderId);
        if (order.state !== 'ArrangingAdditionalPayment' && order.state !== 'ArrangingPayment') {
            return new ManualPaymentStateError();
        }
        const existingPayments = await this.getOrderPayments(ctx, order.id);
        order.payments = existingPayments;
        const amount = order.totalWithTax - totalCoveredByPayments(order);
        const modifications = await this.getOrderModifications(ctx, order.id);
        const unsettledModifications = modifications.filter(m => !m.isSettled);
        if (0 < unsettledModifications.length) {
            const outstandingModificationsTotal = summate(unsettledModifications, 'priceChange');
            if (outstandingModificationsTotal !== amount) {
                throw new InternalServerError(
                    `The outstanding order amount (${amount}) should equal the unsettled OrderModifications total (${outstandingModificationsTotal})`,
                );
            }
        }

        const payment = await this.paymentService.createManualPayment(ctx, order, amount, input);
        order.payments.push(payment);
        await this.connection.getRepository(ctx, Order).save(order, { reload: false });
        for (const modification of unsettledModifications) {
            modification.payment = payment;
            await this.connection.getRepository(ctx, OrderModification).save(modification);
        }
        return order;
    }

    /**
     * @description
     * Settles a payment by invoking the {@link PaymentMethodHandler}'s `settlePayment()` method. Automatically
     * transitions the Order state if all Payments are settled.
     */
    async settlePayment(
        ctx: RequestContext,
        paymentId: ID,
    ): Promise<ErrorResultUnion<SettlePaymentResult, Payment>> {
        const payment = await this.paymentService.settlePayment(ctx, paymentId);
        if (!isGraphQlErrorResult(payment)) {
            if (payment.state !== 'Settled') {
                return new SettlePaymentError(payment.errorMessage || '');
            }
            const order = await this.findOne(ctx, payment.order.id);
            if (order) {
                order.payments = await this.getOrderPayments(ctx, order.id);
                const orderTransitionResult = await this.transitionOrderIfTotalIsCovered(ctx, order);
                if (isGraphQlErrorResult(orderTransitionResult)) {
                    return orderTransitionResult;
                }
            }
        }
        return payment;
    }

    /**
     * @description
     * Creates a new Fulfillment associated with the given Order and OrderItems.
     */
    async createFulfillment(
        ctx: RequestContext,
        input: FulfillOrderInput,
    ): Promise<ErrorResultUnion<AddFulfillmentToOrderResult, Fulfillment>> {
        if (!input.lines || input.lines.length === 0 || summate(input.lines, 'quantity') === 0) {
            return new EmptyOrderLineSelectionError();
        }
        const ordersAndItems = await this.getOrdersAndItemsFromLines(
            ctx,
            input.lines,
            i => !i.fulfillment && !i.cancelled,
        );
        if (!ordersAndItems) {
            return new ItemsAlreadyFulfilledError();
        }
        const stockCheckResult = await this.ensureSufficientStockForFulfillment(ctx, input);
        if (isGraphQlErrorResult(stockCheckResult)) {
            return stockCheckResult;
        }

        const fulfillment = await this.fulfillmentService.create(
            ctx,
            ordersAndItems.orders,
            ordersAndItems.items,
            input.handler,
        );
        if (isGraphQlErrorResult(fulfillment)) {
            return fulfillment;
        }

        await this.stockMovementService.createSalesForOrder(ctx, ordersAndItems.items);

        for (const order of ordersAndItems.orders) {
            await this.historyService.createHistoryEntryForOrder({
                ctx,
                orderId: order.id,
                type: HistoryEntryType.ORDER_FULFILLMENT,
                data: {
                    fulfillmentId: fulfillment.id,
                },
            });
        }
        const result = await this.fulfillmentService.transitionToState(ctx, fulfillment.id, 'Pending');
        if (isGraphQlErrorResult(result)) {
            return result;
        }
        return result.fulfillment;
    }

    private async ensureSufficientStockForFulfillment(
        ctx: RequestContext,
        input: FulfillOrderInput,
    ): Promise<InsufficientStockOnHandError | undefined> {
        const lines = await this.connection.getRepository(ctx, OrderLine).findByIds(
            input.lines.map(l => l.orderLineId),
            { relations: ['productVariant'] },
        );

        for (const line of lines) {
            // tslint:disable-next-line:no-non-null-assertion
            const lineInput = input.lines.find(l => idsAreEqual(l.orderLineId, line.id))!;
            const fulfillableStockLevel = await this.productVariantService.getFulfillableStockLevel(
                ctx,
                line.productVariant,
            );
            if (fulfillableStockLevel < lineInput.quantity) {
                const productVariant = translateDeep(line.productVariant, ctx.languageCode);
                return new InsufficientStockOnHandError(
                    productVariant.id as string,
                    productVariant.name,
                    productVariant.stockOnHand,
                );
            }
        }
    }

    /**
     * @description
     * Returns an array of all Fulfillments associated with the Order.
     */
    async getOrderFulfillments(ctx: RequestContext, order: Order): Promise<Fulfillment[]> {
        let lines: OrderLine[];
        if (order.lines?.[0]?.items?.[0]?.fulfillments !== undefined) {
            lines = order.lines;
        } else {
            lines = await this.connection.getRepository(ctx, OrderLine).find({
                where: {
                    order: order.id,
                },
                relations: ['items', 'items.fulfillments'],
            });
        }
        const items = lines.reduce((acc, l) => [...acc, ...l.items], [] as OrderItem[]);
        const fulfillments = items.reduce(
            (acc, i) => [...acc, ...(i.fulfillments || [])],
            [] as Fulfillment[],
        );
        return unique(fulfillments, 'id');
    }

    /**
     * @description
     * Returns an array of all Surcharges associated with the Order.
     */
    async getOrderSurcharges(ctx: RequestContext, orderId: ID): Promise<Surcharge[]> {
        const order = await this.connection.getEntityOrThrow(ctx, Order, orderId, {
            channelId: ctx.channelId,
            relations: ['surcharges'],
        });
        return order.surcharges || [];
    }

    /**
     * @description
     * Cancels an Order by transitioning it to the `Cancelled` state. If stock is being tracked for the ProductVariants
     * in the Order, then new {@link StockMovement}s will be created to correct the stock levels.
     */
    async cancelOrder(
        ctx: RequestContext,
        input: CancelOrderInput,
    ): Promise<ErrorResultUnion<CancelOrderResult, Order>> {
        let allOrderItemsCancelled = false;
        const cancelResult =
            input.lines != null
                ? await this.cancelOrderByOrderLines(ctx, input, input.lines)
                : await this.cancelOrderById(ctx, input);

        if (isGraphQlErrorResult(cancelResult)) {
            return cancelResult;
        } else {
            allOrderItemsCancelled = cancelResult;
        }

        if (allOrderItemsCancelled) {
            const transitionResult = await this.transitionToState(ctx, input.orderId, 'Cancelled');
            if (isGraphQlErrorResult(transitionResult)) {
                return transitionResult;
            }
        }
        return assertFound(this.findOne(ctx, input.orderId));
    }

    private async cancelOrderById(ctx: RequestContext, input: CancelOrderInput) {
        const order = await this.getOrderOrThrow(ctx, input.orderId);
        if (order.active) {
            return true;
        } else {
            const lines: OrderLineInput[] = order.lines.map(l => ({
                orderLineId: l.id,
                quantity: l.quantity,
            }));
            return this.cancelOrderByOrderLines(ctx, input, lines);
        }
    }

    private async cancelOrderByOrderLines(
        ctx: RequestContext,
        input: CancelOrderInput,
        lines: OrderLineInput[],
    ) {
        if (lines.length === 0 || summate(lines, 'quantity') === 0) {
            return new EmptyOrderLineSelectionError();
        }
        const ordersAndItems = await this.getOrdersAndItemsFromLines(ctx, lines, i => !i.cancelled);
        if (!ordersAndItems) {
            return new QuantityTooGreatError();
        }
        if (1 < ordersAndItems.orders.length) {
            return new MultipleOrderError();
        }
        const { orders, items } = ordersAndItems;
        const order = orders[0];
        if (!idsAreEqual(order.id, input.orderId)) {
            return new MultipleOrderError();
        }
        if (order.active) {
            return new CancelActiveOrderError(order.state);
        }
        const fullOrder = await this.findOne(ctx, order.id);

        const soldItems = items.filter(i => !!i.fulfillment);
        const allocatedItems = items.filter(i => !i.fulfillment);
        await this.stockMovementService.createCancellationsForOrderItems(ctx, soldItems);
        await this.stockMovementService.createReleasesForOrderItems(ctx, allocatedItems);
        items.forEach(i => (i.cancelled = true));
        await this.connection.getRepository(ctx, OrderItem).save(items, { reload: false });

        const orderWithItems = await this.connection.getEntityOrThrow(ctx, Order, order.id, {
            relations: ['lines', 'lines.items', 'surcharges', 'shippingLines'],
        });
        if (input.cancelShipping === true) {
            for (const shippingLine of orderWithItems.shippingLines) {
                shippingLine.adjustments.push({
                    adjustmentSource: 'CANCEL_ORDER',
                    type: AdjustmentType.OTHER,
                    description: 'shipping cancellation',
                    amount: -shippingLine.discountedPriceWithTax,
                });
                this.connection.getRepository(ctx, ShippingLine).save(shippingLine, { reload: false });
            }
        }
        // Update totals after cancellation
        this.orderCalculator.calculateOrderTotals(orderWithItems);
        await this.connection.getRepository(ctx, Order).save(orderWithItems, { reload: false });

        await this.historyService.createHistoryEntryForOrder({
            ctx,
            orderId: order.id,
            type: HistoryEntryType.ORDER_CANCELLATION,
            data: {
                orderItemIds: items.map(i => i.id),
                reason: input.reason || undefined,
                shippingCancelled: !!input.cancelShipping,
            },
        });

        return orderItemsAreAllCancelled(orderWithItems);
    }

    /**
     * @description
     * Creates a {@link Refund} against the order and in doing so invokes the `createRefund()` method of the
     * {@link PaymentMethodHandler}.
     */
    async refundOrder(
        ctx: RequestContext,
        input: RefundOrderInput,
    ): Promise<ErrorResultUnion<RefundOrderResult, Refund>> {
        if (
            (!input.lines || input.lines.length === 0 || summate(input.lines, 'quantity') === 0) &&
            input.shipping === 0
        ) {
            return new NothingToRefundError();
        }
        const ordersAndItems = await this.getOrdersAndItemsFromLines(
            ctx,
            input.lines,
            i => i.refund?.state !== 'Settled',
        );
        if (!ordersAndItems) {
            return new QuantityTooGreatError();
        }
        const { orders, items } = ordersAndItems;
        if (1 < orders.length) {
            return new MultipleOrderError();
        }
        const payment = await this.connection.getEntityOrThrow(ctx, Payment, input.paymentId, {
            relations: ['order'],
        });
        if (orders && orders.length && !idsAreEqual(payment.order.id, orders[0].id)) {
            return new PaymentOrderMismatchError();
        }
        const order = payment.order;
        if (
            order.state === 'AddingItems' ||
            order.state === 'ArrangingPayment' ||
            order.state === 'PaymentAuthorized'
        ) {
            return new RefundOrderStateError(order.state);
        }
        const alreadyRefunded = items.find(
            i => i.refund?.state === 'Pending' || i.refund?.state === 'Settled',
        );
        if (alreadyRefunded) {
            return new AlreadyRefundedError(alreadyRefunded.refundId as string);
        }

        return await this.paymentService.createRefund(ctx, input, order, items, payment);
    }

    /**
     * @description
     * Settles a Refund by transitioning it to the `Settled` state.
     */
    async settleRefund(ctx: RequestContext, input: SettleRefundInput): Promise<Refund> {
        const refund = await this.connection.getEntityOrThrow(ctx, Refund, input.id, {
            relations: ['payment', 'payment.order'],
        });
        refund.transactionId = input.transactionId;
        const fromState = refund.state;
        const toState = 'Settled';
        await this.refundStateMachine.transition(ctx, refund.payment.order, refund, toState);
        await this.connection.getRepository(ctx, Refund).save(refund);
        this.eventBus.publish(
            new RefundStateTransitionEvent(fromState, toState, ctx, refund, refund.payment.order),
        );
        return refund;
    }

    /**
     * @description
     * Associates a Customer with the Order.
     */
    async addCustomerToOrder(ctx: RequestContext, orderId: ID, customer: Customer): Promise<Order> {
        const order = await this.getOrderOrThrow(ctx, orderId);
        order.customer = customer;
        await this.connection.getRepository(ctx, Order).save(order, { reload: false });
        // Check that any applied couponCodes are still valid now that
        // we know the Customer.
        if (order.couponCodes) {
            let codesRemoved = false;
            for (const couponCode of order.couponCodes.slice()) {
                const validationResult = await this.promotionService.validateCouponCode(
                    ctx,
                    couponCode,
                    customer.id,
                );
                if (isGraphQlErrorResult(validationResult)) {
                    order.couponCodes = order.couponCodes.filter(c => c !== couponCode);
                    codesRemoved = true;
                }
            }
            if (codesRemoved) {
                return this.applyPriceAdjustments(ctx, order);
            }
        }
        return order;
    }

    /**
     * @description
     * Creates a new "ORDER_NOTE" type {@link OrderHistoryEntry} in the Order's history timeline.
     */
    async addNoteToOrder(ctx: RequestContext, input: AddNoteToOrderInput): Promise<Order> {
        const order = await this.getOrderOrThrow(ctx, input.id);
        await this.historyService.createHistoryEntryForOrder(
            {
                ctx,
                orderId: order.id,
                type: HistoryEntryType.ORDER_NOTE,
                data: {
                    note: input.note,
                },
            },
            input.isPublic,
        );
        return order;
    }

    async updateOrderNote(ctx: RequestContext, input: UpdateOrderNoteInput): Promise<HistoryEntry> {
        return this.historyService.updateOrderHistoryEntry(ctx, {
            type: HistoryEntryType.ORDER_NOTE,
            data: input.note ? { note: input.note } : undefined,
            isPublic: input.isPublic ?? undefined,
            ctx,
            entryId: input.noteId,
        });
    }

    async deleteOrderNote(ctx: RequestContext, id: ID): Promise<DeletionResponse> {
        try {
            await this.historyService.deleteOrderHistoryEntry(ctx, id);
            return {
                result: DeletionResult.DELETED,
            };
        } catch (e) {
            return {
                result: DeletionResult.NOT_DELETED,
                message: e.message,
            };
        }
    }

    /**
     * @description
     * Deletes an Order, ensuring that any Sessions that reference this Order are dereferenced before deletion.
     *
     * @since 1.5.0
     */
    async deleteOrder(ctx: RequestContext, orderOrId: ID | Order) {
        const orderToDelete =
            orderOrId instanceof Order
                ? orderOrId
                : await this.connection
                      .getRepository(ctx, Order)
                      .findOneOrFail(orderOrId, { relations: ['lines'] });
        // If there is a Session referencing the Order to be deleted, we must first remove that
        // reference in order to avoid a foreign key error. See https://github.com/vendure-ecommerce/vendure/issues/1454
        const sessions = await this.connection
            .getRepository(ctx, Session)
            .find({ where: { activeOrderId: orderToDelete.id } });
        if (sessions.length) {
            await this.connection
                .getRepository(ctx, Session)
                .update(sessions.map(s => s.id) as string[], { activeOrder: null });
        }

        // TODO: v2 - Will not be needed after adding `{ onDelete: 'CASCADE' }` constraint to ShippingLine.order
        for (const shippingLine of orderToDelete.shippingLines) {
            await this.connection.getRepository(ctx, ShippingLine).delete(shippingLine.id);
        }
        await this.connection.getRepository(ctx, Order).delete(orderToDelete.id);
    }

    /**
     * @description
     * When a guest user with an anonymous Order signs in and has an existing Order associated with that Customer,
     * we need to reconcile the contents of the two orders.
     *
     * The logic used to do the merging is specified in the {@link OrderOptions} `mergeStrategy` config setting.
     */
    async mergeOrders(
        ctx: RequestContext,
        user: User,
        guestOrder?: Order,
        existingOrder?: Order,
    ): Promise<Order | undefined> {
        if (guestOrder && guestOrder.customer) {
            // In this case the "guest order" is actually an order of an existing Customer,
            // so we do not want to merge at all. See https://github.com/vendure-ecommerce/vendure/issues/263
            return existingOrder;
        }
        const mergeResult = await this.orderMerger.merge(ctx, guestOrder, existingOrder);
        const { orderToDelete, linesToInsert, linesToDelete, linesToModify } = mergeResult;
        let { order } = mergeResult;
        if (orderToDelete) {
            await this.deleteOrder(ctx, orderToDelete);
        }
        if (order && linesToInsert) {
            const orderId = order.id;
            for (const line of linesToInsert) {
                const result = await this.addItemToOrder(
                    ctx,
                    orderId,
                    line.productVariantId,
                    line.quantity,
                    line.customFields,
                );
                if (!isGraphQlErrorResult(result)) {
                    order = result;
                }
            }
        }
        if (order && linesToModify) {
            const orderId = order.id;
            for (const line of linesToModify) {
                const result = await this.adjustOrderLine(
                    ctx,
                    orderId,
                    line.orderLineId,
                    line.quantity,
                    line.customFields,
                );
                if (!isGraphQlErrorResult(result)) {
                    order = result;
                }
            }
        }
        if (order && linesToDelete) {
            const orderId = order.id;
            for (const line of linesToDelete) {
                const result = await this.removeItemFromOrder(ctx, orderId, line.orderLineId);
                if (!isGraphQlErrorResult(result)) {
                    order = result;
                }
            }
        }
        const customer = await this.customerService.findOneByUserId(ctx, user.id);
        if (order && customer) {
            order.customer = customer;
            await this.connection.getRepository(ctx, Order).save(order, { reload: false });
        }
        return order;
    }

    private async getOrderOrThrow(ctx: RequestContext, orderId: ID): Promise<Order> {
        const order = await this.findOne(ctx, orderId);
        if (!order) {
            throw new EntityNotFoundError('Order', orderId);
        }
        return order;
    }

    private getOrderLineOrThrow(order: Order, orderLineId: ID): OrderLine {
        const orderLine = order.lines.find(line => idsAreEqual(line.id, orderLineId));
        if (!orderLine) {
            throw new UserInputError(`error.order-does-not-contain-line-with-id`, { id: orderLineId });
        }
        return orderLine;
    }

    /**
     * Returns error if quantity is negative.
     */
    private assertQuantityIsPositive(quantity: number) {
        if (quantity < 0) {
            return new NegativeQuantityError();
        }
    }

    /**
     * Returns error if the Order is not in the "AddingItems" state.
     */
    private assertAddingItemsState(order: Order) {
        if (order.state !== 'AddingItems') {
            return new OrderModificationError();
        }
    }

    /**
     * Throws if adding the given quantity would take the total order items over the
     * maximum limit specified in the config.
     */
    private assertNotOverOrderItemsLimit(order: Order, quantityToAdd: number) {
        const currentItemsCount = summate(order.lines, 'quantity');
        const { orderItemsLimit } = this.configService.orderOptions;
        if (orderItemsLimit < currentItemsCount + quantityToAdd) {
            return new OrderLimitError(orderItemsLimit);
        }
    }

    /**
     * Throws if adding the given quantity would exceed the maximum allowed
     * quantity for one order line.
     */
    private assertNotOverOrderLineItemsLimit(orderLine: OrderLine | undefined, quantityToAdd: number) {
        const currentQuantity = orderLine?.quantity || 0;
        const { orderLineItemsLimit } = this.configService.orderOptions;
        if (orderLineItemsLimit < currentQuantity + quantityToAdd) {
            return new OrderLimitError(orderLineItemsLimit);
        }
    }

    /**
     * Applies promotions, taxes and shipping to the Order.
     */
    private async applyPriceAdjustments(
        ctx: RequestContext,
        order: Order,
        updatedOrderLines?: OrderLine[],
    ): Promise<Order> {
        if (updatedOrderLines?.length) {
            const { orderItemPriceCalculationStrategy, changedPriceHandlingStrategy } =
                this.configService.orderOptions;
            for (const updatedOrderLine of updatedOrderLines) {
                const variant = await this.productVariantService.applyChannelPriceAndTax(
                    updatedOrderLine.productVariant,
                    ctx,
                    order,
                );
                let priceResult = await orderItemPriceCalculationStrategy.calculateUnitPrice(
                    ctx,
                    variant,
                    updatedOrderLine.customFields || {},
                );
                const initialListPrice =
                    updatedOrderLine.items.find(i => i.initialListPrice != null)?.initialListPrice ??
                    priceResult.price;
                if (initialListPrice !== priceResult.price) {
                    priceResult = await changedPriceHandlingStrategy.handlePriceChange(
                        ctx,
                        priceResult,
                        updatedOrderLine.items,
                    );
                }
                for (const item of updatedOrderLine.items) {
                    if (item.initialListPrice == null) {
                        item.initialListPrice = initialListPrice;
                    }
                    item.listPrice = priceResult.price;
                    item.listPriceIncludesTax = priceResult.priceIncludesTax;
                }
            }
        }
        const { items: promotions } = await this.promotionService.findAll(ctx, {
            filter: { enabled: { eq: true } },
            sort: { priorityScore: 'ASC' },
        });
        const updatedItems = await this.orderCalculator.applyPriceAdjustments(
            ctx,
            order,
            promotions,
            updatedOrderLines ?? [],
        );
        const updateFields: Array<keyof OrderItem> = [
            'initialListPrice',
            'listPrice',
            'listPriceIncludesTax',
            'adjustments',
            'taxLines',
        ];
        await this.connection
            .getRepository(ctx, OrderItem)
            .createQueryBuilder()
            .insert()
            .into(OrderItem, [...updateFields, 'id', 'lineId'])
            .values(updatedItems)
            .orUpdate({
                conflict_target: ['id'],
                overwrite: updateFields,
            })
            .updateEntity(false)
            .execute();
        await this.connection.getRepository(ctx, Order).save(order, { reload: false });
        await this.connection.getRepository(ctx, ShippingLine).save(order.shippingLines, { reload: false });
        return order;
    }

    private async getOrderWithFulfillments(ctx: RequestContext, orderId: ID): Promise<Order> {
        return await this.connection.getEntityOrThrow(ctx, Order, orderId, {
            relations: ['lines', 'lines.items', 'lines.items.fulfillments'],
        });
    }

    private async getOrdersAndItemsFromLines(
        ctx: RequestContext,
        orderLinesInput: OrderLineInput[],
        itemMatcher: (i: OrderItem) => boolean,
    ): Promise<{ orders: Order[]; items: OrderItem[] } | false> {
        const orders = new Map<ID, Order>();
        const items = new Map<ID, OrderItem>();

        const lines = await this.connection.getRepository(ctx, OrderLine).findByIds(
            orderLinesInput.map(l => l.orderLineId),
            {
                relations: ['order', 'items', 'items.fulfillments', 'order.channels', 'items.refund'],
                order: { id: 'ASC' },
            },
        );
        for (const line of lines) {
            const inputLine = orderLinesInput.find(l => idsAreEqual(l.orderLineId, line.id));
            if (!inputLine) {
                continue;
            }
            const order = line.order;
            if (!order.channels.some(channel => channel.id === ctx.channelId)) {
                throw new EntityNotFoundError('Order', order.id);
            }
            if (!orders.has(order.id)) {
                orders.set(order.id, order);
            }
            const matchingItems = line.items.sort((a, b) => (a.id < b.id ? -1 : 1)).filter(itemMatcher);
            if (matchingItems.length < inputLine.quantity) {
                return false;
            }
            matchingItems.slice(0, inputLine.quantity).forEach(item => {
                items.set(item.id, item);
            });
        }
        return {
            orders: Array.from(orders.values()),
            items: Array.from(items.values()),
        };
    }

    private mergePaymentMetadata(m1: PaymentMetadata, m2?: PaymentMetadata): PaymentMetadata {
        if (!m2) {
            return m1;
        }
        const merged = { ...m1, ...m2 };
        if (m1.public && m1.public) {
            merged.public = { ...m1.public, ...m2.public };
        }
        return merged;
    }

    private async groupOrderItemsIntoLines(
        ctx: RequestContext,
        orderItems: OrderItem[],
    ): Promise<Array<{ orderLine: OrderLine; quantity: number }>> {
        const orderLineIdQuantityMap = new Map<ID, number>();
        for (const item of orderItems) {
            const quantity = orderLineIdQuantityMap.get(item.lineId);
            if (quantity == null) {
                orderLineIdQuantityMap.set(item.lineId, 1);
            } else {
                orderLineIdQuantityMap.set(item.lineId, quantity + 1);
            }
        }
        const orderLines = await this.connection
            .getRepository(ctx, OrderLine)
            .findByIds([...orderLineIdQuantityMap.keys()], {
                relations: ['productVariant'],
            });
        return orderLines.map(orderLine => ({
            orderLine,
            // tslint:disable-next-line:no-non-null-assertion
            quantity: orderLineIdQuantityMap.get(orderLine.id)!,
        }));
    }
}<|MERGE_RESOLUTION|>--- conflicted
+++ resolved
@@ -303,26 +303,19 @@
     ): Promise<PaginatedList<Order>> {
         return this.listQueryBuilder
             .build(Order, options, {
-<<<<<<< HEAD
                 relations: relations ?? [
                     'lines',
                     'lines.items',
-                    'lines.productVariant',
-                    'lines.productVariant.options',
                     'customer',
                     'channels',
                     'shippingLines',
                 ],
-=======
-                relations: ['lines', 'lines.items', 'customer', 'channels', 'shippingLines'],
->>>>>>> c4811d42
                 channelId: ctx.channelId,
                 ctx,
             })
             .andWhere('order.customer.id = :customerId', { customerId })
             .getManyAndCount()
             .then(([items, totalItems]) => {
-<<<<<<< HEAD
                 if (relations?.includes('lines.productVariant')) {
                     items.forEach(item => {
                         item.lines.forEach(line => {
@@ -332,8 +325,6 @@
                         });
                     });
                 }
-=======
->>>>>>> c4811d42
                 return {
                     items,
                     totalItems,
