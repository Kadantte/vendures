{
    "name": "@vendure/job-queue-plugin",
<<<<<<< HEAD
    "version": "2.3.0",
    "license": "MIT",
=======
    "version": "2.2.7",
    "license": "GPL-3.0-or-later",
>>>>>>> bfd501ce
    "main": "package/index.js",
    "types": "package/index.d.ts",
    "files": [
        "package/**/*"
    ],
    "private": false,
    "scripts": {
        "watch": "tsc -p ./tsconfig.build.json --watch",
        "build": "rimraf package && tsc -p ./tsconfig.build.json",
        "lint": "eslint --fix .",
        "test": "vitest --run",
        "e2e-wip": "node e2e/check-connection.js || jest --config ../../e2e-common/jest-config.js --runInBand --package=job-queue-plugin",
        "ci": "npm run build"
    },
    "homepage": "https://www.vendure.io/",
    "funding": "https://github.com/sponsors/michaelbromley",
    "publishConfig": {
        "access": "public"
    },
    "devDependencies": {
        "@google-cloud/pubsub": "^2.8.0",
        "@vendure/common": "^2.3.0",
        "@vendure/core": "^2.3.0",
        "bullmq": "^5.4.2",
        "ioredis": "^5.3.2",
        "rimraf": "^5.0.5",
        "typescript": "5.3.3"
    }
}<|MERGE_RESOLUTION|>--- conflicted
+++ resolved
@@ -1,12 +1,7 @@
 {
     "name": "@vendure/job-queue-plugin",
-<<<<<<< HEAD
     "version": "2.3.0",
-    "license": "MIT",
-=======
-    "version": "2.2.7",
     "license": "GPL-3.0-or-later",
->>>>>>> bfd501ce
     "main": "package/index.js",
     "types": "package/index.d.ts",
     "files": [
