import { AdminUiPlugin } from '@vendure/admin-ui-plugin';
import {
    ChannelService,
    DefaultLogger,
    DefaultSearchPlugin,
    LogLevel,
    mergeConfig,
    RequestContext
} from '@vendure/core';
import { createTestEnvironment, registerInitializer, SqljsInitializer, testConfig } from '@vendure/testing';
import { compileUiExtensions } from '@vendure/ui-devkit/compiler';
import gql from 'graphql-tag';
import localtunnel from 'localtunnel';
import path from 'path';

import { initialData } from '../../../e2e-common/e2e-initial-data';
import { MolliePlugin } from '../src/mollie';
import { molliePaymentHandler } from '../package/mollie/mollie.handler';

import { CREATE_PAYMENT_METHOD } from './graphql/admin-queries';
import {
    CreatePaymentMethodMutation,
    CreatePaymentMethodMutationVariables,
    LanguageCode,
} from './graphql/generated-admin-types';
import { AddItemToOrderMutation, AddItemToOrderMutationVariables } from './graphql/generated-shop-types';
import { ADD_ITEM_TO_ORDER, ADJUST_ORDER_LINE } from './graphql/shop-queries';
import { CREATE_MOLLIE_PAYMENT_INTENT, setShipping } from './payment-helpers';

/**
 * This should only be used to locally test the Mollie payment plugin
 * Make sure you have `MOLLIE_APIKEY=test_xxxx` in your .env file
 */
/* eslint-disable @typescript-eslint/no-floating-promises */
async function runMollieDevServer() {
    // eslint-disable-next-line @typescript-eslint/no-var-requires
    require('dotenv').config();

    registerInitializer('sqljs', new SqljsInitializer(path.join(__dirname, '__data__')));
    const tunnel = await localtunnel({ port: 3050 });
    const config = mergeConfig(testConfig, {
        plugins: [
            ...testConfig.plugins,
            DefaultSearchPlugin,
            AdminUiPlugin.init({
                route: 'admin',
                port: 5001,
                app: compileUiExtensions({
                    outputPath: path.join(__dirname, "__admin-ui"),
                    extensions: [MolliePlugin.uiExtensions],
                    devMode: true
                  })
            }),
            MolliePlugin.init({ vendureHost: tunnel.url }),
        ],
        logger: new DefaultLogger({ level: LogLevel.Debug }),
        apiOptions: {
            adminApiPlayground: true,
            shopApiPlayground: true,
        },
    });
    const { server, shopClient, adminClient } = createTestEnvironment(config as any);
    await server.init({
        initialData,
        productsCsvPath: path.join(__dirname, 'fixtures/e2e-products-minimal.csv'),
        customerCount: 1,
    });
    // Set EUR as currency for Mollie
    await adminClient.asSuperAdmin();
    await adminClient.query(gql`
        mutation {
            updateChannel(input: { id: "T_1", currencyCode: EUR }) {
                __typename
            }
        }
    `);
    // Create method
    await adminClient.query<CreatePaymentMethodMutation, CreatePaymentMethodMutationVariables>(
        CREATE_PAYMENT_METHOD,
        {
            input: {
                code: 'mollie',
                translations: [
                    {
                        languageCode: LanguageCode.en,
                        name: 'Mollie payment test',
                        description: 'This is a Mollie test payment method',
                    },
                ],
                enabled: true,
                handler: {
                    code: molliePaymentHandler.code,
                    arguments: [
                        {
                            name: 'redirectUrl',
                            value: `${tunnel.url}/admin/orders?filter=open&page=1`,
                        },
                        // eslint-disable-next-line @typescript-eslint/no-non-null-assertion
                        { name: 'apiKey', value: process.env.MOLLIE_APIKEY! },
                        { name: 'autoCapture', value: 'false' },
                    ],
                },
            },
        },
    );
    // Prepare order with 2 items
    await shopClient.asUserWithCredentials('hayden.zieme12@hotmail.com', 'test');
    // Add another item to the order
    await shopClient.query<AddItemToOrderMutation, AddItemToOrderMutationVariables>(ADD_ITEM_TO_ORDER, {
        productVariantId: 'T_4',
        quantity: 1,
    });
    await shopClient.query<AddItemToOrderMutation, AddItemToOrderMutationVariables>(ADD_ITEM_TO_ORDER, {
        productVariantId: 'T_5',
        quantity: 1,
    });
    await setShipping(shopClient);
    // Create payment intent
    const { createMolliePaymentIntent } = await shopClient.query(CREATE_MOLLIE_PAYMENT_INTENT, {
        input: {
            redirectUrl: `${tunnel.url}/admin/orders?filter=open&page=1`,
            paymentMethodCode: 'mollie',
            //            molliePaymentMethodCode: 'klarnapaylater'
        },
    });
    if (createMolliePaymentIntent.errorCode) {
        throw createMolliePaymentIntent;
    }
    // eslint-disable-next-line no-console
    console.log('\x1b[41m', `Mollie payment link: ${createMolliePaymentIntent.url as string}`, '\x1b[0m');

<<<<<<< HEAD
    // Create another intent after 10s, should cancel the previous Mollie order
    await new Promise(resolve => setTimeout(resolve, 10000));
    const { createMolliePaymentIntent: secondIntent } = await shopClient.query(CREATE_MOLLIE_PAYMENT_INTENT, {
        input: {
            redirectUrl: `${tunnel.url}/admin/orders?filter=open&page=1`,
=======
    // Remove first orderLine
    await shopClient.query(ADJUST_ORDER_LINE, {
        orderLineId: 'T_1',
        quantity: 0,
    });
    await setShipping(shopClient);

    // Create another intent after Xs, should update the mollie order
    await new Promise(resolve => setTimeout(resolve, 5000));
    const { createMolliePaymentIntent: secondIntent } = await shopClient.query(CREATE_MOLLIE_PAYMENT_INTENT, {
        input: {
            redirectUrl: `${tunnel.url}/admin/orders?filter=open&page=1&dynamicRedirectUrl=true`,
>>>>>>> 04dcaab5
            paymentMethodCode: 'mollie',
        },
    });
    // eslint-disable-next-line no-console
    console.log('\x1b[41m', `Second payment link: ${secondIntent.url as string}`, '\x1b[0m');
}

(async () => {
    await runMollieDevServer();
})();<|MERGE_RESOLUTION|>--- conflicted
+++ resolved
@@ -29,6 +29,7 @@
 
 /**
  * This should only be used to locally test the Mollie payment plugin
+ * Make sure you have `MOLLIE_APIKEY=test_xxxx` in your .env file
  * Make sure you have `MOLLIE_APIKEY=test_xxxx` in your .env file
  */
 /* eslint-disable @typescript-eslint/no-floating-promises */
@@ -116,6 +117,7 @@
     });
     await setShipping(shopClient);
     // Create payment intent
+    // Create payment intent
     const { createMolliePaymentIntent } = await shopClient.query(CREATE_MOLLIE_PAYMENT_INTENT, {
         input: {
             redirectUrl: `${tunnel.url}/admin/orders?filter=open&page=1`,
@@ -129,13 +131,6 @@
     // eslint-disable-next-line no-console
     console.log('\x1b[41m', `Mollie payment link: ${createMolliePaymentIntent.url as string}`, '\x1b[0m');
 
-<<<<<<< HEAD
-    // Create another intent after 10s, should cancel the previous Mollie order
-    await new Promise(resolve => setTimeout(resolve, 10000));
-    const { createMolliePaymentIntent: secondIntent } = await shopClient.query(CREATE_MOLLIE_PAYMENT_INTENT, {
-        input: {
-            redirectUrl: `${tunnel.url}/admin/orders?filter=open&page=1`,
-=======
     // Remove first orderLine
     await shopClient.query(ADJUST_ORDER_LINE, {
         orderLineId: 'T_1',
@@ -148,7 +143,6 @@
     const { createMolliePaymentIntent: secondIntent } = await shopClient.query(CREATE_MOLLIE_PAYMENT_INTENT, {
         input: {
             redirectUrl: `${tunnel.url}/admin/orders?filter=open&page=1&dynamicRedirectUrl=true`,
->>>>>>> 04dcaab5
             paymentMethodCode: 'mollie',
         },
     });
