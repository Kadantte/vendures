--- conflicted
+++ resolved
@@ -26,11 +26,7 @@
         "stripe": "8.x"
     },
     "devDependencies": {
-<<<<<<< HEAD
-        "@mollie/api-client": "~3.5.1",
-=======
         "@mollie/api-client": "^3.6.0",
->>>>>>> 43e37ec5
         "@types/braintree": "^2.22.15",
         "@vendure/common": "^2.0.0-next.0",
         "@vendure/core": "^2.0.0-next.0",
