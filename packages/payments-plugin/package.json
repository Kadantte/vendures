{
    "name": "@vendure/payments-plugin",
<<<<<<< HEAD
    "version": "2.0.0-next.28",
=======
    "version": "1.9.5",
>>>>>>> 564eff6a
    "license": "MIT",
    "main": "package/index.js",
    "types": "package/index.d.ts",
    "files": [
        "package/**/*"
    ],
    "private": false,
    "scripts": {
        "watch": "tsc -p ./tsconfig.build.json --watch",
        "build": "rimraf package && tsc -p ./tsconfig.build.json",
        "e2e": "cross-env PACKAGE=payments-plugin vitest --config ../../e2e-common/vitest.config.ts --run",
        "e2e:watch": "cross-env PACKAGE=payments-plugin vitest --config ../../e2e-common/vitest.config.ts",
        "lint": "eslint --fix .",
        "ci": "yarn build",
        "dev-server:mollie": "yarn build && DB=sqlite node -r ts-node/register e2e/mollie-dev-server.ts"
    },
    "homepage": "https://www.vendure.io/",
    "funding": "https://github.com/sponsors/michaelbromley",
    "publishConfig": {
        "access": "public"
    },
    "peerDependencies": {
        "@mollie/api-client": "3.x",
        "braintree": "3.x",
        "stripe": "8.x"
    },
<<<<<<< HEAD
    "peerDependenciesMeta": {
        "@mollie/api-client": {
            "optional": true
        },
        "braintree": {
            "optional": true
        },
        "stripe": {
            "optional": true
        }
=======
    "dependencies": {
        "currency.js": "2.0.4"
>>>>>>> 564eff6a
    },
    "devDependencies": {
        "@mollie/api-client": "^3.6.0",
        "@types/braintree": "^2.22.15",
        "@types/localtunnel": "2.0.1",
<<<<<<< HEAD
        "@vendure/common": "^2.0.0-next.28",
        "@vendure/core": "^2.0.0-next.28",
        "@vendure/testing": "^2.0.0-next.28",
=======
        "@vendure/common": "^1.9.5",
        "@vendure/core": "^1.9.5",
        "@vendure/testing": "^1.9.5",
>>>>>>> 564eff6a
        "braintree": "^3.0.0",
        "localtunnel": "2.0.1",
        "nock": "^13.1.4",
        "rimraf": "^3.0.2",
        "stripe": "^8.197.0",
        "typescript": "4.9.5"
    }
}<|MERGE_RESOLUTION|>--- conflicted
+++ resolved
@@ -1,10 +1,6 @@
 {
     "name": "@vendure/payments-plugin",
-<<<<<<< HEAD
     "version": "2.0.0-next.28",
-=======
-    "version": "1.9.5",
->>>>>>> 564eff6a
     "license": "MIT",
     "main": "package/index.js",
     "types": "package/index.d.ts",
@@ -31,7 +27,9 @@
         "braintree": "3.x",
         "stripe": "8.x"
     },
-<<<<<<< HEAD
+    "dependencies": {
+        "currency.js": "2.0.4"
+    },
     "peerDependenciesMeta": {
         "@mollie/api-client": {
             "optional": true
@@ -42,24 +40,14 @@
         "stripe": {
             "optional": true
         }
-=======
-    "dependencies": {
-        "currency.js": "2.0.4"
->>>>>>> 564eff6a
     },
     "devDependencies": {
         "@mollie/api-client": "^3.6.0",
         "@types/braintree": "^2.22.15",
         "@types/localtunnel": "2.0.1",
-<<<<<<< HEAD
         "@vendure/common": "^2.0.0-next.28",
         "@vendure/core": "^2.0.0-next.28",
         "@vendure/testing": "^2.0.0-next.28",
-=======
-        "@vendure/common": "^1.9.5",
-        "@vendure/core": "^1.9.5",
-        "@vendure/testing": "^1.9.5",
->>>>>>> 564eff6a
         "braintree": "^3.0.0",
         "localtunnel": "2.0.1",
         "nock": "^13.1.4",
