--- conflicted
+++ resolved
@@ -36,21 +36,12 @@
         "url": "https://github.com/vendure-ecommerce/vendure/issues"
     },
     "dependencies": {
-<<<<<<< HEAD
         "@angular-devkit/build-angular": "^19.2.5",
         "@angular/cli": "^19.2.5",
         "@angular/compiler": "^19.2.4",
         "@angular/compiler-cli": "^19.2.4",
         "@vendure/admin-ui": "^3.1.7",
         "@vendure/common": "^3.1.7",
-=======
-        "@angular-devkit/build-angular": "^17.2.3",
-        "@angular/cli": "^17.2.3",
-        "@angular/compiler": "^17.2.4",
-        "@angular/compiler-cli": "^17.2.4",
-        "@vendure/admin-ui": "^3.1.8",
-        "@vendure/common": "^3.1.8",
->>>>>>> 1529b6fb
         "chalk": "^4.1.0",
         "chokidar": "^3.6.0",
         "fs-extra": "^11.2.0",
@@ -61,15 +52,9 @@
         "@rollup/plugin-node-resolve": "^15.2.3",
         "@rollup/plugin-terser": "^0.4.4",
         "@types/fs-extra": "^11.0.4",
-<<<<<<< HEAD
-        "@vendure/core": "^3.1.7",
+        "@vendure/core": "^3.1.8",
         "react": "^19.0.0",
         "react-dom": "^19.0.0",
-=======
-        "@vendure/core": "^3.1.8",
-        "react": "^18.2.0",
-        "react-dom": "^18.2.0",
->>>>>>> 1529b6fb
         "rimraf": "^5.0.5",
         "rollup": "^4.13.0",
         "rollup-plugin-typescript2": "^0.36.0",
