--- conflicted
+++ resolved
@@ -1,10 +1,6 @@
 {
   "name": "@vendure/asset-server-plugin",
-<<<<<<< HEAD
   "version": "2.0.0-next.21",
-=======
-  "version": "1.8.3",
->>>>>>> a9398ee6
   "main": "lib/index.js",
   "types": "lib/index.d.ts",
   "files": [
@@ -28,13 +24,8 @@
     "@types/fs-extra": "^9.0.8",
     "@types/node-fetch": "^2.5.8",
     "@types/sharp": "^0.30.4",
-<<<<<<< HEAD
     "@vendure/common": "^2.0.0-next.21",
     "@vendure/core": "^2.0.0-next.21",
-=======
-    "@vendure/common": "^1.8.3",
-    "@vendure/core": "^1.8.3",
->>>>>>> a9398ee6
     "aws-sdk": "^2.856.0",
     "express": "^4.17.1",
     "node-fetch": "^2.6.7",
