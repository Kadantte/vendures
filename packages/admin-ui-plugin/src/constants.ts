import { LanguageCode } from '@vendure/core';
import path from 'path';

export const DEFAULT_APP_PATH = path.join(__dirname, '../admin-ui');
export const loggerCtx = 'AdminUiPlugin';
export const defaultLanguage = LanguageCode.en;
export const defaultLocale = undefined;

export const defaultAvailableLanguages = [
<<<<<<< HEAD
=======
    LanguageCode.he,
>>>>>>> cf20adee
    LanguageCode.ar,
    LanguageCode.de,
    LanguageCode.en,
    LanguageCode.es,
    LanguageCode.pl,
    LanguageCode.zh_Hans,
    LanguageCode.zh_Hant,
    LanguageCode.pt_BR,
    LanguageCode.pt_PT,
    LanguageCode.cs,
    LanguageCode.fr,
    LanguageCode.ru,
    LanguageCode.uk,
    LanguageCode.it,
];<|MERGE_RESOLUTION|>--- conflicted
+++ resolved
@@ -7,10 +7,7 @@
 export const defaultLocale = undefined;
 
 export const defaultAvailableLanguages = [
-<<<<<<< HEAD
-=======
     LanguageCode.he,
->>>>>>> cf20adee
     LanguageCode.ar,
     LanguageCode.de,
     LanguageCode.en,
