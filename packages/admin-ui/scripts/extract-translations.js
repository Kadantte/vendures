--- conflicted
+++ resolved
@@ -54,11 +54,7 @@
     const args = getNgxTranslateExtractCommand(locale);
     return new Promise((resolve, reject) => {
         try {
-<<<<<<< HEAD
-            const child = spawn(`yarnpkg`, args, { stdio: ['pipe', 'pipe', process.stderr] });
-=======
             const child = spawn(`yarnpkg`, args, { stdio: ['inherit', 'inherit', 'inherit'] });
->>>>>>> 267af31a
             child.on('close', x => {
                 resolve();
             });
