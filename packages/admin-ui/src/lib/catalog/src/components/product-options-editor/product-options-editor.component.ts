--- conflicted
+++ resolved
@@ -1,9 +1,5 @@
 import { ChangeDetectionStrategy, ChangeDetectorRef, Component, OnInit } from '@angular/core';
-<<<<<<< HEAD
 import { UntypedFormArray, UntypedFormBuilder, UntypedFormGroup } from '@angular/forms';
-=======
-import { FormArray, FormBuilder, FormGroup } from '@angular/forms';
->>>>>>> e85816b2
 import { ActivatedRoute, Router } from '@angular/router';
 import { marker as _ } from '@biesbjerg/ngx-translate-extract-marker';
 import {
@@ -20,10 +16,7 @@
     ProductOptionGroup,
     ProductOptionGroupFragment,
     ServerConfigService,
-<<<<<<< HEAD
-=======
     TranslationOf,
->>>>>>> e85816b2
     UpdateProductOptionGroupInput,
     UpdateProductOptionInput,
 } from '@vendure/admin-ui/core';
@@ -190,30 +183,15 @@
         return input;
     }
 
-<<<<<<< HEAD
-    protected setFormValues(entity: ProductWithOptions, languageCode: LanguageCode): void {
-        const groupsFormArray = new UntypedFormArray([]);
+    protected setFormValues(entity: GetProductVariantOptions.Product, languageCode: LanguageCode): void {
+        const groupsForm = this.detailForm.get('optionGroups') as UntypedFormArray;
         for (const optionGroup of entity.optionGroups) {
             const groupTranslation = findTranslation(optionGroup, languageCode);
-            const group = {
-                id: optionGroup.id,
-                createdAt: optionGroup.createdAt,
-                updatedAt: optionGroup.updatedAt,
-                code: optionGroup.code,
-                name: groupTranslation ? groupTranslation.name : '',
-            };
-            const optionsFormArray = new UntypedFormArray([]);
-=======
-    protected setFormValues(entity: GetProductVariantOptions.Product, languageCode: LanguageCode): void {
-        const groupsForm = this.detailForm.get('optionGroups') as FormArray;
-        for (const optionGroup of entity.optionGroups) {
-            const groupTranslation = findTranslation(optionGroup, languageCode);
->>>>>>> e85816b2
 
             const groupForm = this.setOptionGroupForm(optionGroup, groupsForm, groupTranslation);
             this.setCustomFieldsForm(this.optionGroupCustomFields, groupForm, optionGroup, groupTranslation);
 
-            let optionsForm = groupForm.get('options') as FormArray;
+            let optionsForm = groupForm.get('options') as UntypedFormArray;
             if (!optionsForm) {
                 optionsForm = this.formBuilder.array([]);
                 groupForm.addControl('options', optionsForm);
@@ -249,7 +227,7 @@
 
     protected setOptionGroupForm(
         entity: GetProductVariantOptions.OptionGroups,
-        groupsForm: FormArray,
+        groupsForm: UntypedFormArray,
         currentTranslation?: TranslationOf<GetProductVariantOptions.OptionGroups>,
     ) {
         const group = {
@@ -260,7 +238,7 @@
             name: currentTranslation?.name ?? '',
         };
         let groupForm = groupsForm.controls.find(control => control.value.id === entity.id) as
-            | FormGroup
+            | UntypedFormGroup
             | undefined;
         if (groupForm) {
             groupForm.get('id')?.setValue(group.id);
@@ -276,9 +254,9 @@
     }
 
     protected setOptionForm(
-        entity: GetProductVariantOptions.Options,
-        optionsForm: FormArray,
-        currentTranslation?: TranslationOf<GetProductVariantOptions.Options>,
+        entity: GetProductVariantOptionsQuery,
+        optionsForm: UntypedFormArray,
+        currentTranslation?: TranslationOf<GetProductVariantOptionsQuery>,
     ) {
         const group = {
             id: entity.id,
@@ -288,7 +266,7 @@
             name: currentTranslation?.name ?? '',
         };
         let optionForm = optionsForm.controls.find(control => control.value.id === entity.id) as
-            | FormGroup
+            | UntypedFormGroup
             | undefined;
         if (optionForm) {
             optionForm.get('id')?.setValue(group.id);
