--- conflicted
+++ resolved
@@ -25,15 +25,11 @@
     styleUrls: ['./asset-list.component.scss'],
 })
 export class AssetListComponent
-<<<<<<< HEAD
     extends BaseListComponent<
         GetAssetListQuery,
         ItemOf<GetAssetListQuery, 'assets'>,
         GetAssetListQueryVariables
     >
-=======
-    extends BaseListComponent<GetAssetList.Query, GetAssetList.Items, GetAssetList.Variables>
->>>>>>> a0d001d3
     implements OnInit
 {
     searchTerm$ = new BehaviorSubject<string | undefined>(undefined);
