--- conflicted
+++ resolved
@@ -14,23 +14,9 @@
 import { concat, merge, Observable, of, Subject, Subscription } from 'rxjs';
 import { debounceTime, distinctUntilChanged, mapTo, switchMap, tap } from 'rxjs/operators';
 
-<<<<<<< HEAD
-import { FacetValueFragment, FacetWithValuesFragment } from '../../../common/generated-types';
-import { flattenFacetValues } from '../../../common/utilities/flatten-facet-values';
-import { DataService } from '../../../data/providers/data.service';
-
-export type FacetValueSeletorItem = {
-    name: string;
-    facetName: string;
-    id: string;
-    value: FacetValueFragment;
-};
-
-=======
 import { FacetValue, FacetValueFragment } from '../../../common/generated-types';
 import { DataService } from '../../../data/providers/data.service';
 
->>>>>>> a866a515
 /**
  * @description
  * A form control for selecting facet values.
@@ -66,14 +52,8 @@
         },
     ],
 })
-<<<<<<< HEAD
-export class FacetValueSelectorComponent implements OnInit, ControlValueAccessor {
-    @Output() selectedValuesChange = new EventEmitter<FacetValueFragment[]>();
-    @Input() facets: FacetWithValuesFragment[];
-=======
 export class FacetValueSelectorComponent implements OnInit, OnDestroy, ControlValueAccessor {
     @Output() selectedValuesChange = new EventEmitter<FacetValueFragment[]>();
->>>>>>> a866a515
     @Input() readonly = false;
     @Input() transformControlValueAccessorValue: (value: FacetValueFragment[]) => any[] = value => value;
     searchInput$ = new Subject<string>();
@@ -87,12 +67,8 @@
     onTouchFn: () => void;
     disabled = false;
     value: Array<string | FacetValueFragment>;
-<<<<<<< HEAD
-    constructor(private dataService: DataService) {}
-=======
     private subscription: Subscription;
     constructor(private dataService: DataService, private changeDetectorRef: ChangeDetectorRef) {}
->>>>>>> a866a515
 
     ngOnInit(): void {
         this.initSearchResults();
@@ -163,22 +139,13 @@
         this.ngSelect.focus();
     }
 
-<<<<<<< HEAD
     writeValue(obj: string | FacetValueFragment[] | Array<string | number> | null): void {
-        if (typeof obj === 'string') {
-            try {
-                const facetIds = JSON.parse(obj) as string[];
-                this.value = facetIds;
-            } catch (err: any) {
-=======
-    writeValue(obj: string | FacetValue.Fragment[] | Array<string | number> | null): void {
         let valueIds: string[] | undefined;
         if (typeof obj === 'string') {
             try {
                 const facetValueIds = JSON.parse(obj) as string[];
                 valueIds = facetValueIds;
             } catch (err) {
->>>>>>> a866a515
                 // TODO: log error
                 throw err;
             }
@@ -196,16 +163,4 @@
             this.selectedIds$.next(valueIds);
         }
     }
-<<<<<<< HEAD
-
-    private toSelectorItem = (facetValue: FacetValueFragment): FacetValueSeletorItem => {
-        return {
-            name: facetValue.name,
-            facetName: facetValue.facet.name,
-            id: facetValue.id,
-            value: facetValue,
-        };
-    };
-=======
->>>>>>> a866a515
 }