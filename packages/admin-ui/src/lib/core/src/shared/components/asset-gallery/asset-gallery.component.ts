<<<<<<< HEAD
import { ChangeDetectionStrategy, Component, EventEmitter, Input, OnChanges, Output } from '@angular/core';
=======
import {
    ChangeDetectionStrategy,
    Component,
    EventEmitter,
    Input,
    OnChanges,
    Output,
    SimpleChanges,
} from '@angular/core';

import { GetAssetList } from '../../../common/generated-types';
import { SelectionManager } from '../../../common/utilities/selection-manager';
>>>>>>> 267af31a
import { ModalService } from '../../../providers/modal/modal.service';
import { AssetPreviewDialogComponent } from '../asset-preview-dialog/asset-preview-dialog.component';
import { AssetLike } from './asset-gallery.types';

@Component({
    selector: 'vdr-asset-gallery',
    templateUrl: './asset-gallery.component.html',
    styleUrls: ['./asset-gallery.component.scss'],
    changeDetection: ChangeDetectionStrategy.OnPush,
})
export class AssetGalleryComponent implements OnChanges {
    @Input() assets: AssetLike[];
    /**
     * If true, allows multiple assets to be selected by ctrl+clicking.
     */
    @Input() multiSelect = false;
    @Input() canDelete = false;
    @Output() selectionChange = new EventEmitter<AssetLike[]>();
    @Output() deleteAssets = new EventEmitter<AssetLike[]>();

    selectionManager = new SelectionManager<AssetLike>({
        multiSelect: this.multiSelect,
        itemsAreEqual: (a, b) => a.id === b.id,
        additiveMode: false,
    });

    constructor(private modalService: ModalService) {}

    ngOnChanges(changes: SimpleChanges) {
        if (this.assets) {
            for (const asset of this.selectionManager.selection) {
                // Update and selected assets with any changes
                const match = this.assets.find(a => a.id === asset.id);
                if (match) {
                    Object.assign(asset, match);
                }
            }
        }
        if (changes['assets']) {
            this.selectionManager.setCurrentItems(this.assets);
        }
        if (changes['multiSelect']) {
            this.selectionManager.setMultiSelect(this.multiSelect);
        }
    }

    toggleSelection(asset: AssetLike, event?: MouseEvent) {
        this.selectionManager.toggleSelection(asset, event);
        this.selectionChange.emit(this.selectionManager.selection);
    }

    selectMultiple(assets: AssetLike[]) {
        this.selectionManager.selectMultiple(assets);
        this.selectionChange.emit(this.selectionManager.selection);
    }

    isSelected(asset: AssetLike): boolean {
        return this.selectionManager.isSelected(asset);
    }

    lastSelected(): AssetLike {
        return this.selectionManager.lastSelected();
    }

    previewAsset(asset: AssetLike) {
        this.modalService
            .fromComponent(AssetPreviewDialogComponent, {
                size: 'xl',
                closable: true,
                locals: { asset },
            })
            .subscribe();
    }

    entityInfoClick(event: MouseEvent) {
        event.preventDefault();
        event.stopPropagation();
    }
}<|MERGE_RESOLUTION|>--- conflicted
+++ resolved
@@ -1,20 +1,6 @@
-<<<<<<< HEAD
-import { ChangeDetectionStrategy, Component, EventEmitter, Input, OnChanges, Output } from '@angular/core';
-=======
-import {
-    ChangeDetectionStrategy,
-    Component,
-    EventEmitter,
-    Input,
-    OnChanges,
-    Output,
-    SimpleChanges,
-} from '@angular/core';
-
-import { GetAssetList } from '../../../common/generated-types';
+import { ChangeDetectionStrategy, Component, EventEmitter, Input, OnChanges, Output, SimpleChanges } from '@angular/core';
+import { ModalService } from '../../../providers/modal/modal.service';
 import { SelectionManager } from '../../../common/utilities/selection-manager';
->>>>>>> 267af31a
-import { ModalService } from '../../../providers/modal/modal.service';
 import { AssetPreviewDialogComponent } from '../asset-preview-dialog/asset-preview-dialog.component';
 import { AssetLike } from './asset-gallery.types';
 
