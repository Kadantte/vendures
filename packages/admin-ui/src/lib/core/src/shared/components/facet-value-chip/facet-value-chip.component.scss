--- conflicted
+++ resolved
@@ -7,10 +7,5 @@
     color: var(--color-grey-100);
     text-transform: uppercase;
     font-size: 10px;
-<<<<<<< HEAD
     margin-inline-end: 3px;
-    height: 11px;
-=======
-    margin-right: 3px;
->>>>>>> 8423b8ec
 }