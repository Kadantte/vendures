--- conflicted
+++ resolved
@@ -380,13 +380,8 @@
         this.modifyOrderInput.surcharges?.splice(index, 1);
     }
 
-<<<<<<< HEAD
     previewAndModify(order: OrderDetailFragment) {
-        const input: ModifyOrderInput = {
-=======
-    previewAndModify(order: OrderDetail.Fragment) {
         const modifyOrderInput: ModifyOrderData = {
->>>>>>> dee2395c
             ...this.modifyOrderInput,
             adjustOrderLines: this.modifyOrderInput.adjustOrderLines.map(line => {
                 return transformRelationCustomFieldInputs(simpleDeepClone(line), this.orderLineCustomFields);
