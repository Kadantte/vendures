--- conflicted
+++ resolved
@@ -296,13 +296,9 @@
     "username": "Benutzername",
     "view-next-month": "Nächsten Monat anzeigen",
     "view-previous-month": "Vorherigen Monat anzeigen",
-<<<<<<< HEAD
-    "with-selected": "Auswahl..."
-=======
     "with-selected": "Auswahl...",
     "login-title": "Anmelden bei {brand}",
     "login-image-title": "Hallo! Willkommen zurück. Schön, dich zu sehen."
->>>>>>> 8cd56e26
   },
   "customer": {
     "add-customer-to-group": "Kunde zu Gruppe hinzufügen",
