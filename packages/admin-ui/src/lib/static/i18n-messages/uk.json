--- conflicted
+++ resolved
@@ -88,12 +88,8 @@
     "confirm-delete-product-variant": "Видалити варіант товару?",
     "confirm-deletion-of-unused-variants-body": "Наступні варіанти товару застаріли через додавання нових опцій. Вони будуть видалені під час створення нових варіантів товару.",
     "confirm-deletion-of-unused-variants-title": "Видалити застарілі варіанти товару?",
-<<<<<<< HEAD
-    "create-draft-order": "",
+    "create-draft-order": "Створити чернетку замовлення",
     "create-facet-value": "Створити нове значення тегу",
-=======
-    "create-draft-order": "Створити чернетку замовлення",
->>>>>>> 4ac6f649
     "create-new-collection": "Створити нову колекцію",
     "create-new-facet": "Створити новий тег",
     "create-new-product": "Створити новий товар",
@@ -110,12 +106,7 @@
     "facet-values": "Значення тегу",
     "facets": "Теги",
     "filter-by-name": "Фільтр по імені",
-<<<<<<< HEAD
-    "filter-inheritance": "",
-=======
-    "filter-by-sku": "Фільтрувати за SKU",
     "filter-inheritance": "Наслідування фільтрів",
->>>>>>> 4ac6f649
     "filters": "Фільтри",
     "inherit-filters-from-parent": "Наслідувати фільтри від батька",
     "live-preview-contents": "Попередній перегляд вмісту",
@@ -669,18 +660,11 @@
     "select-address": "Вибрати адресу",
     "select-shipping-method": "Вибрати спосіб доставки",
     "select-state": "Виберіть стан",
-<<<<<<< HEAD
-    "seller-orders": "",
-    "set-billing-address": "",
-    "set-coupon-codes": "",
-    "set-customer-for-order": "",
-    "set-customer-success": "",
-=======
     "seller-orders": "Замовлення продавця",
     "set-billing-address": "Встановити адресу для рахунків",
     "set-coupon-codes": "Встановити промокоди",
     "set-customer-for-order": "Встановити клієнта",
->>>>>>> 4ac6f649
+    "set-customer-success": "",
     "set-fulfillment-state": "Помітити як {state}",
     "set-shipping-address": "Встановити адресу доставки",
     "set-shipping-method": "Встановити спосіб доставки",
