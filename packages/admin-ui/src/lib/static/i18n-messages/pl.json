--- conflicted
+++ resolved
@@ -60,12 +60,9 @@
     "collection-contents": "Zawartość kolekcji",
     "confirm-adding-options-delete-default-body": "Dodawanie opcji spowoduje, że obecna domyślna opcja zostanie usunięta. Czy chcesz kontynuować?",
     "confirm-adding-options-delete-default-title": "Usunąć domyślny tytuł?",
-<<<<<<< HEAD
     "confirm-delete-administrator": "",
     "confirm-delete-asset": "",
-=======
     "confirm-delete-assets": "",
->>>>>>> b2f3f082
     "confirm-delete-channel": "Usunąć kanał?",
     "confirm-delete-collection": "Usunąć kolekcje?",
     "confirm-delete-collection-and-children-body": "Usunięcie tej kolekcji spowoduje usunięcie także podkategorii",
