--- conflicted
+++ resolved
@@ -15,22 +15,12 @@
     },
     "dependencies": {
         "@nestjs/axios": "^3.0.2",
-<<<<<<< HEAD
-        "@vendure/admin-ui-plugin": "2.2.0-next.8",
-        "@vendure/asset-server-plugin": "2.2.0-next.8",
-        "@vendure/common": "2.2.0-next.8",
-        "@vendure/core": "2.2.0-next.8",
-        "@vendure/elasticsearch-plugin": "2.2.0-next.8",
-        "@vendure/email-plugin": "2.2.0-next.8",
-        "sharp": "^0.33.3",
-=======
         "@vendure/admin-ui-plugin": "^3.1.2",
         "@vendure/asset-server-plugin": "^3.1.2",
         "@vendure/common": "^3.1.2",
         "@vendure/core": "^3.1.2",
         "@vendure/elasticsearch-plugin": "^3.1.2",
         "@vendure/email-plugin": "^3.1.2",
->>>>>>> 983a0097
         "typescript": "5.3.3"
     },
     "devDependencies": {
