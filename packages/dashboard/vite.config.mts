--- conflicted
+++ resolved
@@ -34,11 +34,7 @@
         },
         plugins: [
             vendureDashboardPlugin({
-<<<<<<< HEAD
-                vendureConfigPath: pathToFileURL('./sample-vendure-config.ts'),
-=======
                 vendureConfigPath: pathToFileURL(vendureConfigPath),
->>>>>>> 5434f3ec
                 adminUiConfig: { apiHost: adminApiHost, apiPort: adminApiPort },
                 // gqlTadaOutputPath: path.resolve(__dirname, './graphql/'),
                 tempCompilationDir: path.resolve(__dirname, './.temp'),
